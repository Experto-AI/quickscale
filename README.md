--- conflicted
+++ resolved
@@ -322,10 +322,6 @@
 
 ## CHANGELOG
 
-<<<<<<< HEAD
-### v0.2.1 (2025-03-29)
-feat: improve database connection handling
-=======
 ### v0.3.0 (2025-03-29)
 feat: add comprehensive test coverage and documentation
 
@@ -337,7 +333,6 @@
 
 ### 0.2.1 (2025-03-29)
 fix: improve database connection handling
->>>>>>> 9feac599
 
 - Fixed entrypoint script copying during project creation
 - Added automatic PostgreSQL port detection and conflict resolution
