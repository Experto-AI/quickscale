[tool.poetry]
name = "quickscale"
<<<<<<< HEAD
version = "0.63.0"
=======
version = "0.64.0"
>>>>>>> 5bbdcb9b
description = "Meta-package that installs quickscale-core and quickscale-cli together"
authors = ["Experto AI <victor@experto.ai>"]
license = "Apache-2.0"
homepage = "https://github.com/Experto-AI/quickscale"
repository = "https://github.com/Experto-AI/quickscale"
documentation = "https://github.com/Experto-AI/quickscale/tree/main/docs"
keywords = ["django", "cli", "scaffolding", "project-generator"]

[tool.poetry.dependencies]
python = "^3.10"
<<<<<<< HEAD
quickscale-core = "^0.63.0"
quickscale-cli = "^0.63.0"
=======
quickscale-core = "^0.64.0"
quickscale-cli = "^0.64.0"
>>>>>>> 5bbdcb9b

[build-system]
requires = ["poetry-core"]
build-backend = "poetry.core.masonry.api"<|MERGE_RESOLUTION|>--- conflicted
+++ resolved
@@ -1,10 +1,6 @@
 [tool.poetry]
 name = "quickscale"
-<<<<<<< HEAD
-version = "0.63.0"
-=======
 version = "0.64.0"
->>>>>>> 5bbdcb9b
 description = "Meta-package that installs quickscale-core and quickscale-cli together"
 authors = ["Experto AI <victor@experto.ai>"]
 license = "Apache-2.0"
@@ -15,13 +11,8 @@
 
 [tool.poetry.dependencies]
 python = "^3.10"
-<<<<<<< HEAD
-quickscale-core = "^0.63.0"
-quickscale-cli = "^0.63.0"
-=======
 quickscale-core = "^0.64.0"
 quickscale-cli = "^0.64.0"
->>>>>>> 5bbdcb9b
 
 [build-system]
 requires = ["poetry-core"]
