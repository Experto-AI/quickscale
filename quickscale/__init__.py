"""QuickScale - A Django SaaS Starter Kit for Python-First Developers."""
from typing import Optional

<<<<<<< HEAD
__version__: str = "0.2.1"
=======
__version__: str = "0.3.0"
>>>>>>> 9feac599

try:
    from importlib.metadata import version
    __version__ = version("quickscale")
except ImportError:
    # Package not installed in environment
    pass<|MERGE_RESOLUTION|>--- conflicted
+++ resolved
@@ -1,11 +1,7 @@
 """QuickScale - A Django SaaS Starter Kit for Python-First Developers."""
 from typing import Optional
 
-<<<<<<< HEAD
-__version__: str = "0.2.1"
-=======
 __version__: str = "0.3.0"
->>>>>>> 9feac599
 
 try:
     from importlib.metadata import version
