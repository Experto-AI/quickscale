"""QuickScale - A Django SaaS Starter Kit for Python-First Developers."""
from typing import Optional

<<<<<<< HEAD
# Single source of truth for package version
__version__ = "0.1.2"
=======
__version__: str = "0.2.0"
>>>>>>> 8e91f488

try:
    from importlib.metadata import version
    __version__ = version("quickscale")
except ImportError:
    # Package not installed in environment
    pass<|MERGE_RESOLUTION|>--- conflicted
+++ resolved
@@ -1,12 +1,7 @@
 """QuickScale - A Django SaaS Starter Kit for Python-First Developers."""
 from typing import Optional
 
-<<<<<<< HEAD
-# Single source of truth for package version
-__version__ = "0.1.2"
-=======
 __version__: str = "0.2.0"
->>>>>>> 8e91f488
 
 try:
     from importlib.metadata import version
