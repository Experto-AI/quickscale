--- conflicted
+++ resolved
@@ -399,11 +399,7 @@
 schema_version: 1
 project:
   name: my-enterprise-saas
-<<<<<<< HEAD
-  version: 0.63.0
-=======
   version: 0.64.0
->>>>>>> 5bbdcb9b
 
 theme: starter
 backend_extensions: myenterprise.extensions
