# decisions.md

<!--
decisions.md - Authoritative Technical Specification

PURPOSE: This document is the single source of truth for all architectural decisions, technical implementation rules, and development standards for QuickScale.

CONTENT GUIDELINES:
- Record all authoritative architectural decisions with rationale
- Document technical implementation rules (package naming, directory structure, testing)
- Specify behavioral decisions and operational patterns
- List explicit prohibitions (what NOT to do)
- Include detailed technical notes and code examples
- Maintain consistency across all QuickScale packages and extensions
- Update when technical standards change or new decisions are made

WHAT TO ADD HERE:
- New architectural decisions with full context and rationale
- Changes to package naming conventions or directory structures
- Updates to testing strategies or development patterns
- New prohibitions or anti-patterns discovered during development
- Technical implementation details that affect multiple packages
- Integration patterns between core, modules, and themes

WHAT NOT TO ADD HERE:
- Strategic rationale or competitive analysis (belongs in quickscale.md)
- User-facing documentation or getting started guides (belongs in README.md)
- Implementation timelines or roadmap items (belongs in roadmap.md)

TARGET AUDIENCE: Maintainers, core contributors, community package developers, CI engineers
-->

# Technical Decisions (Authoritative)

**Purpose:** Single source of truth for QuickScale architecture, technical rules, and development standards for AI coding assistants and maintainers.

**Scope:** All first-party packages (core, CLI, themes, modules). Experto-AI and core contributors own these decisions.

## Quick Reference (AI Context)

**MVP Essentials:**
- ✅ Single CLI command: `quickscale init myapp`
- ✅ Generates standalone Django project (Poetry + pyproject.toml)
- ✅ Production-ready: Docker, PostgreSQL, pytest, CI/CD, security best practices
- ✅ Git subtree for core distribution (manual commands documented)
- ❌ NO YAML config, NO multiple templates, NO CLI wrappers (all Post-MVP)

**Development Stack:**
- ✅ Poetry (package manager), Ruff (format + lint), MyPy (type check), pytest (testing)
- ✅ src/ layout for all packages
- ❌ NO Black, NO Flake8, NO requirements.txt, NO setup.py

**Key Constraints:**
- 70% unit test coverage minimum per file (CI enforced)
- decisions.md is authoritative (update FIRST, never contradict)
- Sub-packages MUST NOT have README.md (use root README only)
- Settings: Standalone by default (NO automatic inheritance)

## Critical Rules

**Documentation Hierarchy:**
- ✅ decisions.md is authoritative - always wins conflicts
- ✅ Update decisions.md FIRST, then other docs
- ✅ Contributing guides: `docs/contrib/*.md`
- ✅ Release docs: `docs/releases/release-vX.XX.X-{implementation,review}.md`
- ❌ Never contradict decisions.md elsewhere

**Package README Policy:**
- ❌ Sub-packages (quickscale_core, quickscale_cli) MUST NOT have README.md
- ✅ Use root README.md only (avoids duplication)

## MVP vs Post-MVP Scope

**Terminology:**
- Foundation Phase: v0.52-v0.55 (incremental foundation)
- MVP: v0.56-v0.57.0 (production-ready personal toolkit)
- Post-MVP: v0.58+ (modules, packaging, marketplace)

**MVP (v0.56-v0.57.0):**
- ✅ `quickscale_core`: Scaffolding + git subtree integration (monolithic package)
- ✅ `quickscale_cli`: Single command `quickscale init myapp` (no flags)
- ✅ Generated project: Standalone Django (user owns completely)
- ✅ Settings: Standalone settings.py (NO inheritance from core by default)
- ✅ Templates: Single starter template only
- ❌ CLI git subtree helpers - Post-MVP
- ❌ Multiple templates - Post-MVP
- ❌ YAML configuration - Post-MVP

**MVP Output:** See [scaffolding.md §3](./scaffolding.md#mvp-structure)

### Module & Theme Architecture {#module-theme-architecture}

**Architectural Decision (v0.61.0):** Modules and themes serve different purposes and use different distribution mechanisms.

#### **Modules: Split Branch Distribution (Ongoing Dependencies)**

**Purpose:** Reusable Django apps that users embed and update over project lifetime.

**Distribution Strategy:**
1. Develop modules on `main` branch in `quickscale_modules/`
2. Auto-split to `splits/{module}-module` branches on release (GitHub Actions)
3. Users embed via `quickscale embed --module <name>`
4. Users update via `quickscale update` (updates installed modules only)

**Workflow:**
```bash
# User embeds auth module
quickscale embed --module auth
# Embeds from splits/auth-module branch to modules/auth/

# Later: Update installed modules
quickscale update
# Updates modules/auth/ and other installed modules

# Contribute improvements back
quickscale push --module auth
# Pushes to feature branch, maintainer merges to main, auto-split updates split branch
```

**Split Branch Architecture:**
```
QuickScale Repo Branches:
├── main                       # All development (auth, billing, teams, etc.)
├── splits/auth-module         # Auto-generated from quickscale_modules/auth/
├── splits/billing-module      # Auto-generated from quickscale_modules/billing/
└── splits/teams-module        # Auto-generated from quickscale_modules/teams/
```

**User Project Structure:**
```
myproject/
├── .quickscale/
│   └── config.yml             # Tracks installed modules
├── modules/                   # Embedded modules (git subtrees)
│   ├── auth/                  # From splits/auth-module
│   └── billing/               # From splits/billing-module
└── myproject/
    └── settings/
        └── base.py            # INSTALLED_APPS = [..., "modules.auth", "modules.billing"]
```

**Key Characteristics:**
- ✅ Runtime dependencies (in INSTALLED_APPS)
- ✅ Updated over project lifetime
- ✅ Backend-heavy (~70% backend, ~30% frontend)
- ✅ Theme-agnostic (work with all themes)
- ✅ Users can contribute improvements back

---

#### **Themes: Generator Templates (One-time Copy)**

**Purpose:** Frontend scaffolding with different tech stacks (HTML, HTMX, React).

**Distribution Strategy:**
1. Store themes in `quickscale_core/generator/templates/themes/{showcase_html,showcase_htmx,showcase_react}/`
2. User selects theme during init: `quickscale init myproject --theme showcase_react`
3. Generator copies theme files to user's project (Jinja2 rendering)
4. User owns generated code completely, customizes immediately
5. **NO embed/update for themes** - one-time scaffolding only

**Workflow:**
```bash
# User generates project with React theme
quickscale init myproject --theme showcase_react
# Copies themes/showcase_react/ → myproject/
# User owns code, no git tracking

# User immediately customizes:
# - Changes colors, fonts, layout
# - Adds custom React components
# - Modifies package.json, vite.config.ts

# No updates for themes (user owns the code)
```

**Theme Directory Structure:**
```
quickscale_core/generator/templates/
└── themes/
  ├── showcase_html/         # Pure HTML + CSS
    │   ├── templates/
    │   └── static/
  ├── showcase_htmx/          # HTMX + Alpine.js + Tailwind
    │   ├── templates/
    │   ├── static/
    │   └── package.json
  └── showcase_react/         # React + TypeScript + Vite
        ├── frontend/
        │   ├── src/
        │   └── vite.config.ts
        └── package.json
```

**Key Characteristics:**
- ❌ NOT runtime dependencies (just generated code)
- ❌ NO updates after generation (user owns and customizes)
- ✅ Frontend-heavy (~90% frontend, ~10% backend integration)
- ✅ Heavy customization expected (colors, layout, components)
- ✅ Disposable scaffolding, not ongoing dependencies

---

#### **Summary: Modules vs Themes**

| Aspect | Modules | Themes |
|--------|---------|--------|
| **Distribution** | Split branches (git subtree) | Generator templates (Jinja2) |
| **User Command** | `quickscale embed --module auth` | `quickscale init --theme showcase_react` |
| **Updates** | `quickscale update` (ongoing) | N/A (user owns code) |
| **Lifecycle** | Runtime dependency | One-time scaffolding |
| **Ownership** | Shared (can push back) | User owns completely |
| **Customization** | Minimal (mostly backend) | Heavy (colors, layout, etc.) |
| **Backend/Frontend** | 70% backend, 30% frontend | 10% backend, 90% frontend |

**For detailed workflow documentation** (split branch mechanics, conflict resolution, troubleshooting), see [roadmap.md §v0.61.0](./roadmap.md#v0610-theme-system-foundation--split-branch-infrastructure)

---

### Module Configuration Strategy {#module-configuration-strategy}

**Architectural Decision (v0.63.0):** Modules require configuration when embedded. QuickScale uses a **two-phase approach**:

#### **Phase 1 (MVP): Interactive Prompts During Embed**

**When**: v0.63.0 through v0.66.0 (core 3 modules)

**How**:
- `quickscale embed --module auth` → asks interactive questions → applies configuration automatically
- User does NOT manually edit settings.py, urls.py, or INSTALLED_APPS
- Configuration is tracked in `.quickscale/config.yml`

**Example**:
```bash
$ quickscale embed --module auth
? Enable user registration? (y/n) [y]: y
? Email verification required? (y/n) [n]: n

✅ Module 'auth' embedded successfully!
Automatic changes made:
  ✅ Added 'modules.auth' to INSTALLED_APPS
  ✅ Added allauth configuration to settings
  ✅ Added auth URLs to urls.py
  ✅ Ran initial migrations
```

**Benefits for MVP**:
- ✅ Simple, self-documenting UX (no YAML complexity)
- ✅ Scales well for 2-3 modules (auth, billing, teams)
- ✅ No manual settings editing required
- ✅ Creates foundation for YAML (same config options)

**Constraints**:
- ❌ NOT suitable for 10+ modules with many options (complexity threshold ~5 modules)
- ❌ NOT suitable for batch initialization (one module at a time)

**Implementation Requirements**:
1. Each module defines configuration prompts (via click.confirm/click.prompt)
2. Embed handler automatically updates:
   - INSTALLED_APPS in settings.py
   - Module-specific settings (e.g., ACCOUNT_ALLOW_REGISTRATION)
   - urls.py (include module URLs)
   - Runs initial migration (`python manage.py migrate`)
3. Configuration state stored in `.quickscale/config.yml` for tracking/updates

**When to Use Interactive Config** (MVP guidance):
- ✅ Simple yes/no options (enable registration, require verification)
- ✅ 1-3 modules being embedded
- ✅ User wants "quick setup" without thinking about config

---

#### **Phase 2 (Post-MVP): YAML Configuration (Optional)**

**When**: v1.0.0+ (optional convenience feature)

**Why Defer**:
- 📋 MVP MVP focuses on 3 core modules — interactive prompts work fine
- 🎯 Complexity threshold not reached until 5+ modules
- 🚀 Faster to ship MVP with simple interactive UX
- 🔄 Interactive approach creates foundation for YAML

**Future workflow** (v1.0.0+):
```yaml
# quickscale.yml (optional, v1.0.0+)
<<<<<<< HEAD
version: 0.63.0
=======
version: 0.64.0
>>>>>>> 5bbdcb9b
modules:
  auth:
    ACCOUNT_ALLOW_REGISTRATION: true
    ACCOUNT_EMAIL_VERIFICATION: "optional"
  billing:
    STRIPE_API_KEY: "${STRIPE_API_KEY}"
    BILLING_CURRENCY: "usd"

# Usage: quickscale embed --config quickscale.yml
# OR: quickscale init myproject --config quickscale.yml
```

**Backward Compatibility**:
- Interactive prompts always work (even after YAML support added)
- YAML is optional convenience, not required
- Existing `embed` commands continue unchanged

**Decision Rule**:
- **MVP (v0.63.0-v0.66.0)**: Interactive prompts ONLY, no YAML
- **Post-MVP (v1.0.0+)**: YAML support optional, interactive prompts unchanged

**Authoritative Reference**: [roadmap.md §Module Configuration Strategy](./roadmap.md#-module-configuration-strategy-v06300)

---

**Post-MVP (v1.0.0+):**
- 📦 `quickscale_modules/*`: Optional PyPI packages (for easier installation)
- 📦 `quickscale_themes/*`: Optional PyPI packages (alternative to generator templates)
- 📦 YAML configuration system (declarative project definition)
- 📦 Marketplace ecosystem (commercial extensions)

**Structure:** See [scaffolding.md §4](./scaffolding.md#post-mvp-structure)

**Packaging Rules:**
- ✅ `quickscale_core`: Regular package (has `__init__.py`)
- ✅ `quickscale_modules/`, `quickscale_themes/`: PEP 420 namespaces (NO `__init__.py` at root)
- ✅ Poetry + pyproject.toml for ALL packages
- ✅ `find_namespace_packages()` for modules/themes (Post-MVP)

## MVP Feature Matrix (authoritative)

This matrix is the authoritative source of truth for **what is IN / OUT / PLANNED for the MVP** at the **feature level**.

**Scope**: High-level features and capabilities (e.g., "Docker support", "Testing infrastructure")

**Not in scope**: Implementation details (e.g., specific template files, task breakdowns)

**For implementation details**: See [roadmap.md](./roadmap.md) which implements the features defined in this matrix.

**Tie-breaker rule**: If roadmap.md conflicts with this matrix on feature scope, this matrix wins. Update ROADMAP to match.

Other documents (README.md, roadmap.md, scaffolding.md, commercial.md) MUST reference this section when describing MVP scope; decisions.md is the tie-breaker for any ambiguity.

| Feature / Area | MVP Status | Notes / Decision Reference |
|---|---:|---|
| **CORE CLI & SCAFFOLDING** |
| `quickscale init <project>` (single command, no flags) | IN | Core MVP entrypoint. (See: Phase 1.2.3) |
| Generate Django starter (manage.py, settings.py, urls.py, wsgi/asgi, templates, pyproject.toml) | IN | Starter uses `pyproject.toml` (Poetry). Generated projects include a `pyproject.toml` and `poetry.lock` by default; `requirements.txt` is not generated. |
| `quickscale_core` package (monolithic, src layout) | IN | Treat `quickscale_core` as a regular monolithic package in MVP (explicit `__init__.py`). See Section: "Core package shape" in this file. |
| `quickscale_core` embedding via git-subtree (manual documented workflow) | IN (manual) | Manual subtree commands are documented and supported; embedding is opt-in and advanced. |
| CLI development commands (`up`, `down`, `shell`, `manage`, `logs`, `ps`) | IN (v0.59.0) | User-friendly wrappers for Docker/Django operations to improve developer experience. |
| `quickscale init --theme <name>` flag | IN (v0.61.0) | Theme selection during init (showcase_html). Themes are one-time copy, not embedded. |
| CLI module management commands (`embed --module`, `update`, `push`) | IN (v0.62.0) | Module embed/update via split branches. **Starting v0.63.0**: Interactive prompts for module configuration (user doesn't manually edit settings.py). See [§Module Configuration Strategy](#module-configuration-strategy). |
| Module configuration (interactive prompts, not YAML) | IN (v0.63.0+) | Modules configured via interactive questions during embed (`--module auth`). YAML support deferred to Post-MVP (v1.0.0+). See [§Module Configuration Strategy](#module-configuration-strategy). |
| Settings inheritance from `quickscale_core` into generated project | OPTIONAL | Default generated project uses standalone `settings.py`. If user explicitly embeds `quickscale_core`, optional settings inheritance is allowed and documented. |
| **PRODUCTION-READY FOUNDATIONS (Competitive Requirement)** | | **See [competitive_analysis.md §1-3](../overview/competitive_analysis.md#-critical-for-mvp-viability-must-have)** |
| Docker setup (Dockerfile + docker-compose.yml) | IN | Production-ready multi-stage Dockerfile + local dev docker-compose with PostgreSQL & Redis services. Match Cookiecutter quality. |
| PostgreSQL configuration (dev + production) | IN | Split settings: SQLite for local dev, PostgreSQL for production. DATABASE_URL env var support via python-decouple/django-environ. |
| Environment-based configuration (.env + split settings) | IN | settings/base.py, settings/local.py, settings/production.py pattern. Secure SECRET_KEY loading from environment. |
| Security best practices | IN | ALLOWED_HOSTS, security middleware, SECURE_SSL_REDIRECT, SESSION_COOKIE_SECURE in production settings. Sentry scaffolding (commented). |
| WhiteNoise static files configuration | IN | Production static file serving without CDN complexity. |
| Gunicorn WSGI server | IN | Production-ready WSGI server declared in `pyproject.toml` (Poetry). |
| pytest + factory_boy test setup | IN | Modern testing with pytest-django, factory_boy for fixtures. Sample tests demonstrating patterns. |
| GitHub Actions CI/CD pipeline | IN | .github/workflows/ci.yml for automated testing on push/PR. Test matrix: Python 3.10-3.12, Django 4.2-5.0. |
| Pre-commit hooks (ruff) | IN | .pre-commit-config.yaml for code quality enforcement before commits. |
| Comprehensive README with setup instructions | IN | README.md.j2 with Docker setup, local dev, testing, deployment instructions. |
| **MODULES & DISTRIBUTION** |
| `quickscale_modules/` (split branch distribution) | IN (v0.62.0+) | Modules distributed via git subtree split branches. Embed with `quickscale embed --module <name>`. |
| Themes (HTML, HTMX, React) | IN (v0.61.0+) | Generator templates, one-time copy during init. User owns generated code, no updates. |
| `quickscale_themes/` packaged themes | OUT (Post-MVP) | Themes as PyPI packages is Post-MVP. Current: generator templates only. |
| YAML declarative configuration (`quickscale.yml`) | OUT (Post-MVP) | **v0.63.0-v0.66.0**: Use interactive prompts instead. **v1.0.0+**: YAML optional convenience feature. See [§Module Configuration Strategy](#module-configuration-strategy). |
| PyPI / private-registry distribution for commercial modules | OUT (Post-MVP) | Commercial distribution is Post-MVP (see commercial.md). |

**Notes:**
- This table is authoritative for release planning
- Production foundations (Docker, PostgreSQL, pytest, CI/CD) are P0 - table stakes for professional tool
- See [competitive_analysis.md](../overview/competitive_analysis.md#what-quickscale-must-incorporate-from-competitors)

## Authoritative Policies

**Settings Inheritance:**
- ✅ MVP: Standalone `settings.py` (no automatic inheritance from quickscale_core)
- ✅ Optional: Manual inheritance after git subtree embed (advanced users)
- ❌ NO automatic settings inheritance in MVP

**Packaging (All QuickScale Packages):**
- ✅ Poetry package manager
- ✅ pyproject.toml + poetry.lock (required)
- ✅ src/ layout (prevents accidental imports)
- ✅ Use ./scripts/install_global.sh for global Poetry install
- ❌ NO requirements.txt generation
- ❌ NO setup.py files
- ❌ NO pip commands (use Poetry only)

**Development Tools:**
- ✅ Ruff: Format + lint (replaces Black + Flake8)
- ✅ MyPy: Type checking (strict mode)
- ✅ pytest + pytest-django: Testing
- ✅ pytest-cov: Coverage reporting
- ❌ NO Black (use Ruff format)
- ❌ NO Flake8 (use Ruff check)

**Scripts Reference (AI Assistant Guidance):**
- `./scripts/install_global.sh` - **Install Poetry globally** - use official installer (REQUIRED FIRST: avoids version conflicts, DO NOT use pip/pipx)
- `./scripts/bootstrap.sh` - **Initial setup** - installs all dependencies and configures pre-commit hooks (run after install_global.sh)
- `./scripts/lint.sh` - **Format and lint** - runs Ruff format + check across all packages (replaces Black + Flake8)
- `./scripts/test_all.sh` - **Test all packages** - executes full test suite across quickscale_core, quickscale_cli, and modules
- `./scripts/test_e2e.sh` - **End-to-end tests** - runs E2E tests with PostgreSQL container and browser automation (slow, for release validation)
- `./scripts/publish.sh` - **Publish to PyPI** - automates package publishing workflow (Post-MVP for modules)
- `./scripts/version_tool.sh` - **Version management** - bumps version numbers across all packages consistently
- `./scripts/quickscale_legacy_symlink.sh` - **Legacy compatibility** - manages symlinks for legacy QuickScale installations

**AI Assistant Rules:**
- ✅ ALWAYS use `./scripts/install_global.sh` FIRST (never pip install poetry / pipx install poetry)
- ✅ Use `./scripts/lint.sh` for formatting (DO NOT use black or flake8 directly)
- ✅ Use `./scripts/test_all.sh` for running tests (DO NOT use pytest directly on individual packages without coordination)
- ✅ Use `./scripts/test_e2e.sh` for E2E validation before releases (DO NOT skip for production releases)
- ❌ NEVER install Poetry via pip/pipx (causes version conflicts with system Poetry)

### CLI Commands {#cli-command-matrix}

- ✅ `quickscale init <project>` - ONLY command (no flags, single starter template)
- ✅ `quickscale up` - Start Docker services (wrapper for docker-compose up)
- ✅ `quickscale down` - Stop Docker services (wrapper for docker-compose down)
- ✅ `quickscale shell` - Interactive bash shell in container
- ✅ `quickscale manage <cmd>` - Run Django management commands
- ✅ `quickscale logs [service]` - View Docker logs
- ✅ `quickscale ps` - Show service status
- ✅ `quickscale deploy railway` - Automated Railway deployment with PostgreSQL setup
- ✅ `quickscale deploy railway --skip-migrations` - Deploy without running migrations
- ✅ `quickscale deploy railway --skip-collectstatic` - Deploy without collecting static files
- ✅ `quickscale deploy railway --project-name <name>` - Specify project name

**v0.61.0 - Theme System Foundation:**
- 📋 `quickscale init --theme <name>` - Theme selection (showcase_html/showcase_htmx/showcase_react)
- 📋 Theme directory structure in generator templates
- 📋 Refactor existing templates into `themes/showcase_html/` directory
- 📋 Placeholder directories for `themes/showcase_htmx/` and `themes/showcase_react/`

**v0.62.0 - Split Branch Infrastructure (Module Management):**
- 📋 `quickscale embed --module <name>` - Embed modules via split branches
- 📋 `quickscale update` - Update installed modules
- 📋 `quickscale push --module <name>` - Contribute module improvements
- 📋 GitHub Actions for automatic split branch creation
- 📋 `.quickscale/config.yml` module tracking

**v0.63.0-v0.66.0 - Module Development:**
- 📋 `quickscale_modules.auth` - Authentication module core (v0.63.0)
- 📋 `quickscale_modules.auth` - Email verification & production email (v0.64.0)
- 📋 `quickscale_modules.billing` - Billing module (v0.65.0)
- 📋 `quickscale_modules.teams` - Teams/multi-tenancy module (v0.66.0)

**v0.67.0-v0.68.0 - Additional Themes:**
- 📋 HTMX theme variant with auth/billing/teams components (v0.67.0)
- 📋 React theme variant with auth/billing/teams components (v0.68.0)

**v0.69.0 - Cross-Theme Module:**
- 📋 `quickscale_modules.notifications` - Email infrastructure for all 3 themes (v0.69.0)

**v0.70.0 - Advanced Module Management:**
- 📋 `quickscale update --all` - Batch update all modules
- 📋 `quickscale status` - Show installed module versions
- 📋 `quickscale list-modules` - Discover available modules

**Post-MVP (Future):**
- ❌ `quickscale validate` - YAML configuration validation (requires config system)
- ❌ `quickscale generate` - Generate from config (requires config system)
- 📋 `quickscale embed --module auth@v0.63.0` - Pin specific module versions

## Document Responsibilities

- **decisions.md**: Technical decisions, MVP matrix, tie-breakers (authoritative)
- **roadmap.md**: Timeline, phases, tasks
- **scaffolding.md**: Layout examples
- **README.md**: User guide, glossary
- **commercial.md**: Commercial models (Post-MVP)

**Rule:** Update decisions.md FIRST when changing scope.

## Testing Standards

**Coverage Targets:**
- ✅ 70% minimum unit test coverage per file: `quickscale_core`, `quickscale_cli`, modules, themes
- ✅ CI fails if any file falls below threshold
- ✅ Coverage reports on every CI run
- ℹ️ Note: 70% threshold applies to unit tests only, measured per file (not overall mean)

**Test Requirements:**
- ✅ New features: Tests required
- ✅ Bug fixes: Regression tests required
- ✅ CLI: Integration tests
- ✅ Business logic: Unit tests
- ✅ Critical paths: E2E tests

**Test Stack:**
- ✅ pytest + pytest-django: Test framework
- ✅ factory_boy: Test fixtures
- ✅ pytest-cov: Coverage measurement
- ✅ GitHub Actions: CI/CD

**Generated Projects Include:**
- Sample pytest-django test (demonstrates patterns)
- factory_boy configuration (for model factories)
- pytest.ini (test configuration)
- .github/workflows/ci.yml (automated testing)

### Test Isolation Policy (CRITICAL)

**Policy (MANDATORY):**
- ❌ **NEVER create test artifacts in the codebase directory**
- ✅ **ALWAYS use isolated filesystems for tests that create files**
- ✅ CLI tests: Use `CliRunner.isolated_filesystem()` context manager
- ✅ File generation tests: Use `pytest.tmp_path` or `pytest.tmpdir` fixtures
- ✅ Integration tests: Use temporary directories (`tempfile.mkdtemp()`)

### E2E Testing Policy

**Purpose**: Validate complete user workflows with real database and browser automation before releases.

**Requirements:**
- ✅ PostgreSQL 16 container via pytest-docker
- ✅ Playwright browser automation (Chromium)
- ✅ Full project lifecycle testing (generate → install → migrate → serve → browse)
- ✅ Separate from fast CI using pytest markers (`@pytest.mark.e2e`)

**When Required:**
- Pre-release validation
- Production-readiness verification
- Frontend regression testing
- Docker/database integration verification
- After generator template changes

**Tech Stack:**
- `pytest-docker`: Container orchestration for PostgreSQL
- `pytest-playwright`: Browser automation for frontend testing
- `docker-compose.test.yml`: Test infrastructure definition (PostgreSQL 16 with health checks)
- Playwright Chromium: Headless/headed browser for UI testing

**Execution Time**: 5-10 minutes for full suite (acceptable for release gates, excludes from fast CI)

**CI Strategy:**
- ✅ Fast CI (daily): Excludes E2E (`pytest -m "not e2e"`)
- ✅ Release CI (pre-release): Includes E2E (`pytest -m e2e`)
- ✅ Separate workflows ensure fast feedback for daily development

**Test Organization**: See [scaffolding.md §13](./scaffolding.md#13-e2e-test-infrastructure) for structure details.

**Usage**: See [user_manual.md §2.1](./user_manual.md#21-end-to-end-e2e-tests) for running instructions.

## Architecture (Post-MVP Vision)

**Library-Style Backend Modules:**
- ✅ Backend Modules: Reusable packages (auth, payments, billing, admin)
- ✅ Themes: Starting point applications (customize for business needs)
- ✅ Frontends: Directory-based presentation layer
- ✅ Built on proven Django foundations (django-allauth, dj-stripe, etc.)

**MVP Status:**
- ✅ `quickscale_core`: Scaffolding, utilities
- ✅ Directory-based frontends: Scaffolded templates
- ❌ `quickscale_modules/*`: Post-MVP only
- ❌ `quickscale_themes/*`: Post-MVP only

**See:** [scaffolding.md §2-3](./scaffolding.md#mvp-structure) for layouts

### Module Boundaries (Post-MVP)

**Admin Module (`quickscale_modules.admin`):**
- ✅ Enhanced Django admin interface
- ✅ System configuration, feature flags
- ✅ Monitoring dashboards
- ✅ Audit logging
- ❌ NOT authentication/authorization (use `auth` module)

**Auth Module (`quickscale_modules.auth`):**
- ✅ User identity, authentication, authorization
- ✅ User registration, profile management
- ❌ NOT admin interface enhancements

**Dependency Injection (Testing Only):**
- ✅ Production: Direct imports
- ✅ Tests: Constructor injection for mocking
- ❌ No DI frameworks or service registries

```python
class OrderProcessor:
    def __init__(self, payment_service=None):
        from quickscale_modules.payments import services
        self.payment_service = payment_service or services.DefaultPaymentService()
```

### Configuration (Post-MVP)

**MVP:**
- ✅ Standard Django `settings.py` (no YAML)
- ✅ No configuration files
- ✅ Standalone projects
- ❌ NO declarative configuration

**Post-MVP (Illustrative - NOT Implemented):**
```yaml
# Example only - NOT used in MVP
schema_version: 2
project: {name: mystore, version: 0.57.0}
theme: starter
backend_extensions: myapp.extensions
modules:
  payments: {provider: stripe}
  billing: {provider: stripe}
frontend: {source: ./custom_frontend/, variant: default}
```

**CLI (Post-MVP Ideas):**
- `quickscale validate` - Validate config
- `quickscale generate` - Generate from config
- ❌ NOT in MVP

### Distribution Strategy

**MVP - Git Subtree:**
- ✅ Primary distribution mechanism
- ✅ CLI: `quickscale init myapp` (single command)
- ✅ Manual git subtree commands (documented)
- ✅ No package registries, offline development
- ❌ No CLI wrapper helpers (`embed-core`, `update-core`, `sync-push`) - Post-MVP

**Post-MVP - PyPI:**
- 📦 Optional for modules/themes only
- 📦 NOT for core (stays git-based)
- 📦 For commercial extensions, marketplace

**Backward Compatibility:**
- ❌ Intentionally breaking from legacy QuickScale
- ❌ No automated migration

### Backend Extensions & Frontends {#backend-extensions-policy}

**MVP Backend:**
- ❌ NO `backend_extensions.py` generated
- ✅ Add local Django app for customizations
- ✅ Use `AppConfig.ready()` for wiring

**Post-MVP Pattern (Illustrative):**
```python
# backend_extensions.py - NOT in MVP
from quickscale_themes.starter import models
class ExtendedUser(models.User):
    department = models.CharField(max_length=100)
```

**MVP Frontend:**
- ✅ Optional `custom_frontend/` directory
- ✅ Basic variant support
- ✅ Standard Django templates
- ❌ No advanced tooling

**See:** [scaffolding.md §5](./scaffolding.md#5-generated-project-output)

### Database Architecture

**Standard Django Apps (Post-MVP):**
- ✅ Each module is a Django app with `app_label`
- ✅ Tables: `{app_label}_{model_name}` (Django default)
- ✅ Standard migrations handle dependencies
- ✅ Proven at scale (Wagtail, Django CMS)

```python
# Post-MVP example
class Transaction(models.Model):
    amount = models.DecimalField(max_digits=10, decimal_places=2)
    class Meta:
        app_label = 'quickscale_payments'
# Table: quickscale_payments_transaction
```

**INSTALLED_APPS (Post-MVP):**
```python
INSTALLED_APPS = [
    'quickscale_core',
    # 'quickscale_modules.auth',
    # 'quickscale_modules.payments',
    # 'quickscale_themes.starter',
]
```

## Operational Decisions

**Core Principles:**
- ✅ Starting points over complete solutions (customize for business needs)
- ✅ Creation-time assembly (NO runtime dynamic loading)
- ✅ Standard Django architecture (app_label namespacing, standard migrations)
- ✅ Separate CLI package (independent release cadence from core)
- ✅ src/ layout (prevents import errors during testing/building)
- ✅ Direct imports (NO DI frameworks or service registries)
- ✅ Single providers (Stripe payments, SendGrid email - embrace specifics)
- ✅ Version pinning (predictable compatibility for Django foundations)

**Post-MVP Only:**
- ❌ PEP 420 namespace packages (Post-MVP: independent module distribution)
- ❌ Hook/event system (deferred to Post-MVP)
- ❌ YAML configuration (deferred to Post-MVP)

## Prohibitions (Critical - DO NOT)

**Package Structure:**
- ❌ Nested package names (NO `quickscale/quickscale_core`)
- ❌ Tests inside `src/` (place in parallel `tests/` directory)
- ❌ README.md in sub-packages (use root README only)
- ❌ NEVER run `quickscale init` in the QuickScale codebase (would generate unwanted project files)

**Dependencies & Versions:**
- ❌ Unpinned versions in production
- ❌ Black or Flake8 (use Ruff instead)
- ❌ requirements.txt or setup.py (use Poetry + pyproject.toml)

**Architecture & Patterns:**
- ❌ Runtime dynamic `INSTALLED_APPS` modifications
- ❌ DI frameworks or service registries (direct imports in production)
- ❌ Abstract provider interfaces (embrace Stripe, SendGrid specifics)
- ❌ Custom database table naming (use Django's `app_label` default)
- ❌ HTTP APIs from modules (expose Python service layer only)
- ❌ Tight coupling themes to modules

**Configuration (Post-MVP):**
- ❌ Execute code in config files (pure data YAML only)
- ❌ Deep nesting in config syntax (keep flat and readable)

## Package Structure

**PEP 420 Namespace Packages (Post-MVP):**
- ✅ `quickscale_modules/`, `quickscale_themes/`: PEP 420 namespaces (no `__init__.py` at root)
- ✅ `quickscale_core`: Regular package (has `__init__.py`)
- ✅ Use `find_namespace_packages()` in `pyproject.toml`

**See:** [scaffolding.md §6](./scaffolding.md#6-naming-import-matrix-summary) for complete matrix

**Migration Checklist (MVP → Post-MVP):**
1. ✅ Verify editable install works
2. ❌ Delete namespace `__init__.py` files
3. ✅ Update to `find_namespace_packages()`
4. ✅ Test multi-module install
5. ✅ Publish to PyPI

**CI Requirements:**
- ✅ Fail build if namespace `__init__.py` exists
- ✅ Validate PEP 420 compliance

## Technical Reference

**src/ Layout Example:**
```
quickscale_core/
  pyproject.toml
  src/quickscale_core/
    __init__.py
    apps.py
  tests/
```

**Namespace Example (PEP 420):**
```
quickscale_themes/ecommerce/src/quickscale_themes/ecommerce/...
# NO __init__.py at quickscale_themes/
```

**Compatibility Metadata:**
```toml
[project.metadata.quickscale]
core-compatibility = ">=2.0.0,<3.0.0"
```

**Module Boundaries:**

| Concern | Billing Module | Payments Module |
|---------|----------------|-----------------|
| Role | Subscriptions, entitlements | Charge execution, refunds |
| Models | Plan, Subscription | Transaction, WebhookEvent |
| Integration | Stripe Billing API | Stripe Payments API |
| Provides | Status checks, decorators | Payment execution services |
| NOT | Charge execution | Subscription logic |<|MERGE_RESOLUTION|>--- conflicted
+++ resolved
@@ -283,11 +283,7 @@
 **Future workflow** (v1.0.0+):
 ```yaml
 # quickscale.yml (optional, v1.0.0+)
-<<<<<<< HEAD
-version: 0.63.0
-=======
 version: 0.64.0
->>>>>>> 5bbdcb9b
 modules:
   auth:
     ACCOUNT_ALLOW_REGISTRATION: true
