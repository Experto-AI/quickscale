# QuickScale Development Roadmap

<!--
roadmap.md - Development Timeline and Implementation Plan

PURPOSE: This document outlines the development timeline, implementation phases, and specific tasks for building QuickScale.

CONTENT GUIDELINES:
- Organize tasks by phases with clear deliverables and success criteria
- Include specific implementation tasks with technical requirements
- Provide timeline estimates and dependency relationships
- Track progress and update status as work is completed
- Focus on "when" and "what tasks" rather than "why" or "what"
- Reference other documents for context but avoid duplicating their content

WHAT TO ADD HERE:
- New development phases and milestone planning
- Specific implementation tasks and acceptance criteria
- Timeline updates and progress tracking
- Resource allocation and team assignments
- Risk mitigation strategies and contingency plans
- Testing strategies and quality gates

WHAT NOT TO ADD HERE:
- Strategic rationale or competitive analysis (belongs in quickscale.md)
- Technical specifications or architectural decisions (belongs in decisions.md)
- User documentation or getting started guides (belongs in README.md)
- Directory structures or scaffolding details (belongs in scaffolding.md)

RELATIONSHIP TO OTHER DOCUMENTS:
- decisions.md is authoritative for technical scope (MVP Feature Matrix, CLI commands, etc.)
- scaffolding.md is authoritative for directory structures and layouts
- This roadmap implements what decisions.md defines
- When in doubt, update decisions.md first, then this roadmap

TARGET AUDIENCE: Development team, project managers, stakeholders tracking progress
-->

---

## 🚀 **EVOLUTION-ALIGNED ROADMAP**

Execution details live here; the "personal toolkit first, community platform later" narrative stays in [quickscale.md](../overview/quickscale.md#evolution-strategy-personal-toolkit-first).

**AUTHORITATIVE SCOPE REFERENCE**: The [MVP Feature Matrix in decisions.md](./decisions.md#mvp-feature-matrix-authoritative) is the single source of truth for what's IN/OUT/PLANNED. When this roadmap conflicts with decisions.md, decisions.md wins.

### **📋 Current State Assessment**
<<<<<<< HEAD
- ✅ **Current Version**: v0.63.0 (Released - Auth Module with django-allauth)
- 🔄 **Next Release**: v0.64.0 - Starter HTML Theme Showcase Architecture
=======
- ✅ **Current Version**: v0.64.0 (Released - Theme Rename to `showcase_html`)
- 🔄 **Next Release**: v0.65.0 - Showcase Architecture (landing page, preview pages)
>>>>>>> 5bbdcb9b

### **Evolution Context Reference**
Need the narrative backdrop? Jump to [`quickscale.md`](../overview/quickscale.md#evolution-strategy-personal-toolkit-first) and come back here for the tasks.

---

### Completed Releases/Tasks/Sprints:

- Release v0.52.0: Project Foundation: `docs/releases/release-v0.52.0-implementation.md`
- Release v0.53.1: Core Django Project Templates: `docs/releases/release-v0.53.1-implementation.md`
- Release v0.53.2: Templates and Static Files: `docs/releases/release-v0.53.2-implementation.md`
- Release v0.53.3: Project Metadata & DevOps Templates: `docs/releases/release-v0.53.3-implementation.md`
- Release v0.54.0: Project Generator — Core project generation engine with atomic creation and comprehensive validation: `docs/releases/release-v0.54.0-implementation.md`
- Release v0.55.0: CLI implementation: `docs/releases/release-v0.55.0-implementation.md`
- Release v0.56.0-v0.56.2: Quality, Testing & CI/CD — Comprehensive testing infrastructure, code quality improvements, and production-ready CI/CD templates: `docs/releases/release-v0.56.0-implementation.md`
- Release v0.57.0: MVP Launch — Production-ready personal toolkit with comprehensive documentation: `docs/releases/release-v0.57.0-implementation.md`
- Release v0.58.0: E2E Testing Infrastructure — Complete lifecycle validation with PostgreSQL 16 and Playwright browser automation: `docs/releases/release-v0.58.0-implementation.md`
- Release v0.59.0: CLI Development Commands — User-friendly wrappers for Docker/Django operations: `docs/releases/release-v0.59.0-implementation.md`
- Release v0.60.0: Railway Deployment Support — Automated Railway deployment via `quickscale deploy railway` CLI command: `docs/releases/release-v0.60.0-implementation.md`
- Release v0.61.0: Theme System Foundation — `--theme` CLI flag, theme abstraction layer, ships with HTML theme only: `docs/releases/release-v0.61.0-implementation.md`
- Release v0.62.0 (2025-10-25): Module management CLI commands (`embed`, `update`, `push`), git utilities, module configuration tracking, GitHub Actions automation for split branch creation: `docs/releases/release-v0.62.0-implementation.md`
- Release v0.63.0 (2025-10-29): Authentication Module — Production-ready django-allauth integration with custom User model, interactive embed configuration, HTML theme templates: `docs/releases/release-v0.63.0-implementation.md`
<<<<<<< HEAD
=======
- Release v0.64.0 (2025-10-31): Theme Rename — Atomic rename from `starter_html` to `showcase_html` across all code, templates, tests, and documentation. Breaking change with no backward compatibility: `docs/releases/release-v0.64.0-implementation.md`
>>>>>>> 5bbdcb9b

---

### Revised Next Release Sequence:

**Hybrid Approach: Theme Architecture First, Modules Fast, Themes Expand**

This strategy builds the theme system infrastructure upfront, delivers core modules quickly in HTML theme, then expands to additional themes. This avoids 3x development overhead while maintaining future flexibility.

**Phase 1: Foundation + Core Modules (Showcase HTML Theme Only)**
- ✅ **v0.61.0**: Theme System Foundation - `--theme` flag, theme abstraction layer, ships with HTML theme only (Released October 24, 2025)
- ✅ **v0.62.0**: Split Branch Infrastructure - Module management commands (`embed/update/push`), GitHub Actions automation (Released October 25, 2025)
- ✅ **v0.63.0**: `quickscale_modules.auth` - django-allauth integration (basic auth only) - HTML theme only (Released October 29, 2025)
<<<<<<< HEAD
- **v0.64.0**: Starter HTML Theme Showcase - Module showcase landing page, preview pages, module detection - HTML theme only
- **v0.65.0**: `quickscale_modules.auth` - Email verification & production email flows - HTML theme only
- **v0.66.0**: `quickscale_modules.billing` - dj-stripe subscriptions - HTML theme only
- **v0.67.0**: `quickscale_modules.teams` - Multi-tenancy patterns - HTML theme only 🎯 **SAAS FEATURE PARITY MILESTONE**

**Phase 2: Additional Themes (Port Existing Modules)**
- **v0.68.0**: HTMX Theme - Port auth/billing/teams components to HTMX + Alpine.js
- **v0.69.0**: React Theme - Port auth/billing/teams components to React + TypeScript SPA

**Phase 3: Expand Features (All Themes)**
- **v0.70.0**: `quickscale_modules.notifications` - Email infrastructure - All 3 themes
- **v0.71.0**: Advanced Module Management Features - Batch operations, status, discovery commands
- **v0.72.0**: Update Workflow Validation (P1 - Module Management)
=======
- ✅ **v0.64.0**: Theme Rename - Atomic rename from `starter_html` to `showcase_html` across all code, templates, tests, and docs (Released October 31, 2025)
- **v0.65.0**: Showcase Architecture - Module showcase landing page, preview pages, module detection - Showcase HTML theme
- **v0.66.0**: `quickscale_modules.auth` - Email verification & production email flows - Showcase HTML theme
- **v0.67.0**: `quickscale_modules.billing` - dj-stripe subscriptions - Showcase HTML theme
- **v0.68.0**: `quickscale_modules.teams` - Multi-tenancy patterns - Showcase HTML theme 🎯 **SAAS FEATURE PARITY MILESTONE**

**Phase 2: Additional Themes (Port Existing Modules)**
- **v0.69.0**: HTMX Theme - Port auth/billing/teams components to HTMX + Alpine.js
- **v0.70.0**: React Theme - Port auth/billing/teams components to React + TypeScript SPA

**Phase 3: Expand Features (All Themes)**
- **v0.71.0**: `quickscale_modules.notifications` - Email infrastructure - All 3 themes
- **v0.72.0**: Advanced Module Management Features - Batch operations, status, discovery commands
- **v0.73.0**: Update Workflow Validation (P1 - Module Management)
>>>>>>> 5bbdcb9b
- **v0.7x.0**: Additional modules based on real client needs

**🎯 Competitive Parity Goal (v0.67.0)**: At this point, QuickScale matches SaaS Pegasus on core features (auth, billing, teams) while offering superior architecture (composability, shared updates). See [competitive_analysis.md Timeline](../overview/competitive_analysis.md#timeline-reality-check).

**Rationale - Hybrid Approach Benefits**:
1. **Fast time-to-value**: Core modules delivered in 6-8 weeks (HTML only) vs. 17+ weeks (3 themes simultaneously)
2. **Architecture future-proof**: Theme system exists from v0.61.0, no refactoring needed later
3. **Lower risk**: Validate module design once before porting to additional themes
4. **Backend reuse**: ~70% of module code (Django models, views, auth) is theme-agnostic
5. **No breaking changes**: Existing users on HTML theme, new users pick theme upfront
6. **Proven pattern**: Matches Laravel Breeze (Blade → React/Vue later) and Rails Devise approaches
7. **Clean rename first**: v0.64.0 handles atomic theme rename, establishing `showcase_html` branding before showcase features

---

## 🔧 Module Configuration Strategy (v0.63.0+)

### Overview
Modules require configuration when embedded (e.g., auth signup enabled/disabled, billing plan defaults). QuickScale uses a **two-phase approach** for module configuration:

- **Phase 1 (MVP: v0.63.0-v0.66.0)**: Interactive prompts during `embed` command
- **Phase 2 (Post-MVP: v1.0.0+)**: Optional YAML configuration file support

This balances MVP simplicity (no YAML overhead) with good UX (not forcing manual settings editing).

### Phase 1: Interactive Embed Configuration (MVP, v0.63.0+)

**When**: Immediately, starting with v0.63.0 auth module

**How it works**:
```bash
$ quickscale embed --module auth
📦 Embedding auth module from splits/auth-module...

# Interactive prompts based on module requirements
? Enable user registration? (y/n) [y]: y
? Email verification required? (y/n) [n]: n
? Custom User model fields? (y/n) [n]: n

✅ Module 'auth' embedded successfully!

Automatic changes made:
  ✅ Added 'modules.auth' to INSTALLED_APPS
  ✅ Added allauth configuration to settings
  ✅ Added auth URLs to urls.py
  ✅ Created initial migration

Next steps:
  1. Review module code in modules/auth/
  2. Run migrations: python manage.py migrate
  3. Visit http://localhost:8000/accounts/login
```

**Benefits**:
- ✅ No manual settings editing required
- ✅ All configuration choices documented automatically
- ✅ Works for 2-3 modules without feeling tedious
- ✅ MVP-aligned (no YAML complexity)
- ✅ Clear, self-documenting UX

**Scalability**: Works well up to ~3-5 modules. Beyond that, YAML becomes valuable (Post-MVP).

### Phase 2: YAML Configuration (Post-MVP, v1.0.0+)

**When**: After 5+ modules with complex interactions; optional convenience feature

**Why defer to Post-MVP**:
- 📋 MVP focuses on core 3 modules (auth, billing, teams) — interactive prompts work fine
- 🎯 Complexity threshold not reached until v0.67.0+ with multiple themes
- 🚀 Faster to ship MVP with simple interactive UX than build YAML system
- 🔄 Interactive approach creates foundation for YAML (same config options)

**Future workflow** (v1.0.0 example):
```yaml
# quickscale.yml (v1.0.0+)
<<<<<<< HEAD
version: 0.63.0
=======
version: 0.64.0
>>>>>>> 5bbdcb9b
project_name: "myapp"
theme: "showcase_react"

# One-time init with config file
modules:
  auth:
    enabled: true
    config:
      ACCOUNT_ALLOW_REGISTRATION: true
      ACCOUNT_EMAIL_VERIFICATION: "optional"

  billing:
    enabled: true
    config:
      STRIPE_API_KEY: "${STRIPE_API_KEY}"  # From .env
      BILLING_CURRENCY: "usd"

# Usage: quickscale init myproject --config quickscale.yml
```

**Then**: Existing `embed` command still works interactively for adding modules post-init.

### Implementation Notes for Module Developers

**In v0.63.0+, when creating a module's embed handler**:

1. **Define configuration options** as a list of click.confirm/click.prompt questions
2. **Store configuration state** in `.quickscale/config.yml` (module tracking)
3. **Apply configuration** to:
   - `INSTALLED_APPS` (add module)
   - `settings/*.py` (module-specific settings)
   - `urls.py` (include module URLs)
   - Django migrations (run initial migration)
4. **Document all options** in module README.md
5. **Make defaults sensible** (e.g., "Allow registration? [y]" defaults to yes)

**Example: Auth module v0.63.0 configuration**
```python
# quickscale_cli/commands/module_commands.py (auth-specific logic)

def embed_auth_module(remote: str) -> None:
    # Interactive prompts
    allow_signup = click.confirm("Enable user registration?", default=True)
    email_verification = click.confirm("Email verification required?", default=False)
    custom_fields = click.confirm("Add custom User fields?", default=False)

    # Run git subtree
    run_git_subtree_add(...)

    # Update settings.py automatically
    settings_updates = {
        "ACCOUNT_ALLOW_REGISTRATION": allow_signup,
        "ACCOUNT_EMAIL_VERIFICATION": "mandatory" if email_verification else "none",
    }
    apply_settings_updates(settings_updates)

    # Track in config
    add_module("auth", config=settings_updates)

    # Run migrations
    run_migrations()
```

### Decision Reference
- 📄 [decisions.md: Module & Theme Architecture](./decisions.md#module-theme-architecture)
- 📄 [decisions.md: MVP Feature Matrix](./decisions.md#mvp-feature-matrix-authoritative) — YAML explicitly OUT (Post-MVP)
- 📄 [scaffolding.md: Post-MVP YAML Config](./scaffolding.md#post-mvp-structure)

---

<<<<<<< HEAD
### **🎨 Starter HTML Theme: Module Showcase Architecture**

**Strategic Decision (v0.63.0+)**: The starter HTML theme serves as a **living showcase** for all QuickScale modules, demonstrating capabilities whether modules are installed or not.
=======
### **🎨 Showcase HTML Theme: Module Showcase Architecture**

**Strategic Decision (v0.63.0+)**: The Showcase HTML theme serves as a **living showcase** for all QuickScale modules, demonstrating capabilities whether modules are installed or not.
>>>>>>> 5bbdcb9b

**Rationale**:
- **Marketing**: New users see what QuickScale offers immediately
- **Educational**: Clear demonstrations of each module's features
- **Composability**: Visual proof of QuickScale's modular architecture
- **Discovery**: Users understand what modules to install next

**Implementation Requirements** (All Module Releases):

Every module release (v0.63.0+) MUST include:

1. **Showcase Landing Page Updates**: Add module card to `index.html` with:
   - Module name, description, and key features
   - Installation status indicator (installed vs available)
   - "Try Demo" link (works whether installed or not)
   - "Install Module" instructions if not installed

2. **Demo/Preview Pages**: Create static preview pages that work WITHOUT module installed:
   - Show UI mockups/screenshots of module features
   - Explain what the module does
   - Link to installation instructions
   - When module IS installed, link to actual functional pages

3. **Navigation Integration**: Update base template navigation to include:
   - "Modules" dropdown showing all available modules
   - Visual indicators for installed vs available
   - Links to demos/actual pages based on installation status

**Landing Page Structure** (`index.html`):
```html
<section class="hero">
  <h1>Welcome to {{ project_name }}</h1>
  <p>Built with QuickScale - Compose your Django SaaS</p>
</section>

<section class="modules-showcase">
  <h2>Available Modules</h2>

  <!-- Auth Module Card -->
  <div class="module-card installed">
    <h3>🔐 Authentication</h3>
    <p>User authentication with django-allauth</p>
    <ul class="features">
      <li>Email/password login</li>
      <li>Password reset flows</li>
      <li>Profile management</li>
    </ul>
    <a href="/auth/demo/" class="btn-demo">View Features</a>
    <span class="status installed">✓ Installed</span>
  </div>

  <!-- Billing Module Card (example when NOT installed) -->
  <div class="module-card available">
    <h3>💳 Billing & Subscriptions</h3>
    <p>Stripe integration with subscription management</p>
    <ul class="features">
      <li>Multiple pricing tiers</li>
      <li>Usage tracking</li>
      <li>Invoice management</li>
    </ul>
    <a href="/billing/preview/" class="btn-demo">Preview Features</a>
    <span class="status available">Install with: quickscale embed --module billing</span>
  </div>

  <!-- More module cards... -->
</section>
```

**Template Detection Pattern**:
```django
{% load static %}

{# Check if module is installed #}
{% if 'modules.auth' in settings.INSTALLED_APPS %}
  <a href="{% url 'auth:login' %}">Go to Login</a>
{% else %}
  <a href="{% url 'auth_preview' %}">Preview Auth Features</a>
  <p class="install-hint">Install: <code>quickscale embed --module auth</code></p>
{% endif %}
```

---

## Module Showcase Implementation Guide (All Modules v0.63.0+)

<<<<<<< HEAD
**MANDATORY REQUIREMENTS**: Every module release MUST update the starter HTML theme showcase. This section defines the standard pattern.

### 1. Module Card Specification

Each module MUST have a card in `themes/starter_html/templates/index.html.j2`:

```html
<div class="module-card {% if module_installed %}installed{% else %}available{% endif %}">
  <!-- Icon + Name -->
  <h3>{{ module_icon }} {{ module_name }}</h3>

  <!-- One-liner description -->
  <p class="module-description">{{ short_description }}</p>

  <!-- 3-5 key features -->
  <ul class="features">
    <li>{{ feature_1 }}</li>
    <li>{{ feature_2 }}</li>
    <li>{{ feature_3 }}</li>
  </ul>

  <!-- Action button -->
  <a href="{{ demo_or_functional_url }}" class="btn-demo">
    {% if module_installed %}View Features{% else %}Preview Demo{% endif %}
  </a>

  <!-- Status indicator -->
  <span class="status {% if module_installed %}installed{% else %}available{% endif %}">
    {% if module_installed %}
      ✓ Installed
    {% else %}
      Install with: <code>quickscale embed --module {{ module_slug }}</code>
    {% endif %}
  </span>
</div>
```

**Required Fields per Module**:
- `module_icon`: Single emoji representing the module (🔐 for auth, 💳 for billing, 👥 for teams)
- `module_name`: Display name (e.g., "Authentication", "Billing & Subscriptions")
- `short_description`: One-line value proposition (max 80 chars)
- `features`: 3-5 bullet points of key capabilities
- `demo_or_functional_url`: `/auth/demo/` if installed, `/auth/preview/` if not
- `module_slug`: CLI slug for embedding (e.g., "auth", "billing", "teams")

### 2. Preview Page Specification

Each module MUST create a preview page template: `themes/starter_html/templates/{module}_preview.html.j2`

**Structure**:
```html
{%raw%}{% extends "base.html" %}
{% block title %}{{ module_name }} - Preview{% endblock %}

{% block content %}
<div class="preview-container">
  <!-- Header -->
  <header class="preview-header">
    <h1>{{ module_icon }} {{ module_name }}</h1>
    <p class="tagline">{{ expanded_description }}</p>
  </header>

  <!-- Installation Status Check -->
  {% if module_installed %}
    <div class="alert success">
      ✓ This module is installed. <a href="{{ functional_url }}">Go to {{ module_name }}</a>
    </div>
  {% else %}
    <div class="alert info">
      This is a preview. Install with: <code>quickscale embed --module {{ module_slug }}</code>
    </div>
  {% endif %}

  <!-- Feature Showcases (2-4 sections) -->
  <section class="feature-showcase">
    <h2>{{ feature_1_title }}</h2>
    <div class="feature-demo">
      <!-- Screenshot, mockup, or description -->
      <img src="{% static 'images/previews/{{ module_slug }}_{{ feature_1_slug }}.png' %}" alt="{{ feature_1_title }}">
      <p>{{ feature_1_description }}</p>
    </div>
  </section>

  <!-- Repeat for features 2-4 -->

  <!-- Installation Instructions -->
  <section class="installation">
    <h2>Installation</h2>
    <ol>
      <li>Run: <code>quickscale embed --module {{ module_slug }}</code></li>
      <li>Answer configuration prompts</li>
      <li>Restart your development server</li>
      <li>Visit <code>{{ functional_url }}</code></li>
    </ol>
  </section>

  <!-- Documentation Link -->
  <footer class="preview-footer">
    <a href="{{ module_docs_url }}" class="btn">View Full Documentation</a>
  </footer>
</div>
{% endblock %}{%endraw%}
```

### 3. Context Processor for Module Detection

**File**: `quickscale_core/src/quickscale_core/context_processors.py` (create if not exists)

```python
"""Context processors for QuickScale themes."""

from django.conf import settings
from typing import Dict, Any


def installed_modules(request) -> Dict[str, Any]:
    """Provide module installation status to all templates."""
    installed_apps = settings.INSTALLED_APPS

=======
**MANDATORY REQUIREMENTS**: Every module release MUST update the Showcase HTML theme showcase. This section defines the standard pattern.

### 1. Module Card Specification

Each module MUST have a card in `themes/showcase_html/templates/index.html.j2`:

```html
<div class="module-card {% if module_installed %}installed{% else %}available{% endif %}">
  <!-- Icon + Name -->
  <h3>{{ module_icon }} {{ module_name }}</h3>

  <!-- One-liner description -->
  <p class="module-description">{{ short_description }}</p>

  <!-- 3-5 key features -->
  <ul class="features">
    <li>{{ feature_1 }}</li>
    <li>{{ feature_2 }}</li>
    <li>{{ feature_3 }}</li>
  </ul>

  <!-- Action button -->
  <a href="{{ demo_or_functional_url }}" class="btn-demo">
    {% if module_installed %}View Features{% else %}Preview Demo{% endif %}
  </a>

  <!-- Status indicator -->
  <span class="status {% if module_installed %}installed{% else %}available{% endif %}">
    {% if module_installed %}
      ✓ Installed
    {% else %}
      Install with: <code>quickscale embed --module {{ module_slug }}</code>
    {% endif %}
  </span>
</div>
```

**Required Fields per Module**:
- `module_icon`: Single emoji representing the module (🔐 for auth, 💳 for billing, 👥 for teams)
- `module_name`: Display name (e.g., "Authentication", "Billing & Subscriptions")
- `short_description`: One-line value proposition (max 80 chars)
- `features`: 3-5 bullet points of key capabilities
- `demo_or_functional_url`: `/auth/demo/` if installed, `/auth/preview/` if not
- `module_slug`: CLI slug for embedding (e.g., "auth", "billing", "teams")

### 2. Preview Page Specification

Each module MUST create a preview page template: `themes/showcase_html/templates/{module}_preview.html.j2`

**Structure**:
```html
{%raw%}{% extends "base.html" %}
{% block title %}{{ module_name }} - Preview{% endblock %}

{% block content %}
<div class="preview-container">
  <!-- Header -->
  <header class="preview-header">
    <h1>{{ module_icon }} {{ module_name }}</h1>
    <p class="tagline">{{ expanded_description }}</p>
  </header>

  <!-- Installation Status Check -->
  {% if module_installed %}
    <div class="alert success">
      ✓ This module is installed. <a href="{{ functional_url }}">Go to {{ module_name }}</a>
    </div>
  {% else %}
    <div class="alert info">
      This is a preview. Install with: <code>quickscale embed --module {{ module_slug }}</code>
    </div>
  {% endif %}

  <!-- Feature Showcases (2-4 sections) -->
  <section class="feature-showcase">
    <h2>{{ feature_1_title }}</h2>
    <div class="feature-demo">
      <!-- Screenshot, mockup, or description -->
      <img src="{% static 'images/previews/{{ module_slug }}_{{ feature_1_slug }}.png' %}" alt="{{ feature_1_title }}">
      <p>{{ feature_1_description }}</p>
    </div>
  </section>

  <!-- Repeat for features 2-4 -->

  <!-- Installation Instructions -->
  <section class="installation">
    <h2>Installation</h2>
    <ol>
      <li>Run: <code>quickscale embed --module {{ module_slug }}</code></li>
      <li>Answer configuration prompts</li>
      <li>Restart your development server</li>
      <li>Visit <code>{{ functional_url }}</code></li>
    </ol>
  </section>

  <!-- Documentation Link -->
  <footer class="preview-footer">
    <a href="{{ module_docs_url }}" class="btn">View Full Documentation</a>
  </footer>
</div>
{% endblock %}{%endraw%}
```

### 3. Context Processor for Module Detection

**File**: `quickscale_core/src/quickscale_core/context_processors.py` (create if not exists)

```python
"""Context processors for QuickScale themes."""

from django.conf import settings
from typing import Dict, Any


def installed_modules(request) -> Dict[str, Any]:
    """Provide module installation status to all templates."""
    installed_apps = settings.INSTALLED_APPS

>>>>>>> 5bbdcb9b
    return {
        'modules': {
            'auth': 'modules.auth' in installed_apps,
            'billing': 'modules.billing' in installed_apps,
            'teams': 'modules.teams' in installed_apps,
            'notifications': 'modules.notifications' in installed_apps,
        },
        'quickscale_version': getattr(settings, 'QUICKSCALE_VERSION', 'unknown'),
    }
```

**Register in generated project's settings**:
```python
TEMPLATES = [
    {
        'OPTIONS': {
            'context_processors': [
                # ... default processors
                'quickscale_core.context_processors.installed_modules',
            ],
        },
    },
]
```

### 4. CSS Styles for Showcase (Required Additions)

<<<<<<< HEAD
**File**: `themes/starter_html/static/css/style.css.j2` (append these styles)
=======
**File**: `themes/showcase_html/static/css/style.css.j2` (append these styles)
>>>>>>> 5bbdcb9b

```css
/* Module Showcase Styles */
.modules-showcase {
  display: grid;
  grid-template-columns: repeat(auto-fit, minmax(300px, 1fr));
  gap: 2rem;
  margin: 3rem 0;
}

.module-card {
  background: #fff;
  border: 2px solid #e5e7eb;
  border-radius: 8px;
  padding: 1.5rem;
  transition: all 0.3s ease;
}

.module-card:hover {
  border-color: #3b82f6;
  box-shadow: 0 4px 12px rgba(0,0,0,0.1);
  transform: translateY(-2px);
}

.module-card.installed {
  border-color: #10b981;
  background: #f0fdf4;
}

.module-card h3 {
  margin: 0 0 0.5rem 0;
  font-size: 1.5rem;
}

.module-card .module-description {
  color: #6b7280;
  margin: 0.5rem 0 1rem 0;
}

.module-card .features {
  list-style: none;
  padding: 0;
  margin: 1rem 0;
}

.module-card .features li {
  padding: 0.25rem 0;
  padding-left: 1.5rem;
  position: relative;
}

.module-card .features li:before {
  content: "✓";
  position: absolute;
  left: 0;
  color: #10b981;
}

.module-card .btn-demo {
  display: inline-block;
  background: #3b82f6;
  color: white;
  padding: 0.5rem 1rem;
  border-radius: 4px;
  text-decoration: none;
  margin-top: 1rem;
}

.module-card .btn-demo:hover {
  background: #2563eb;
}

.module-card .status {
  display: block;
  margin-top: 1rem;
  padding: 0.5rem;
  border-radius: 4px;
  font-size: 0.875rem;
}

.module-card .status.installed {
  background: #d1fae5;
  color: #065f46;
}

.module-card .status.available {
  background: #dbeafe;
  color: #1e40af;
}

/* Preview Page Styles */
.preview-container {
  max-width: 900px;
  margin: 0 auto;
  padding: 2rem;
}

.preview-header {
  text-align: center;
  margin-bottom: 3rem;
}

.preview-header h1 {
  font-size: 2.5rem;
  margin-bottom: 0.5rem;
}

.preview-header .tagline {
  font-size: 1.25rem;
  color: #6b7280;
}

.alert {
  padding: 1rem;
  border-radius: 4px;
  margin: 2rem 0;
}

.alert.success {
  background: #d1fae5;
  border: 1px solid #10b981;
  color: #065f46;
}

.alert.info {
  background: #dbeafe;
  border: 1px solid #3b82f6;
  color: #1e40af;
}

.feature-showcase {
  margin: 3rem 0;
}

.feature-showcase h2 {
  margin-bottom: 1rem;
}

.feature-demo img {
  width: 100%;
  border-radius: 8px;
  margin-bottom: 1rem;
  border: 1px solid #e5e7eb;
}

.installation {
  background: #f9fafb;
  padding: 2rem;
  border-radius: 8px;
  margin: 3rem 0;
}

.installation ol {
  margin-left: 1.5rem;
}

.installation code {
  background: #fff;
  padding: 0.25rem 0.5rem;
  border-radius: 4px;
  font-family: monospace;
  border: 1px solid #e5e7eb;
}

.preview-footer {
  text-align: center;
  margin-top: 3rem;
}

.preview-footer .btn {
  display: inline-block;
  background: #3b82f6;
  color: white;
  padding: 0.75rem 1.5rem;
  border-radius: 4px;
  text-decoration: none;
  font-weight: 600;
}

.preview-footer .btn:hover {
  background: #2563eb;
}
```

### 5. Module Release Checklist (Showcase Updates)

When releasing a new module, complete these showcase tasks:

<<<<<<< HEAD
- [ ] **Add module card** to `themes/starter_html/templates/index.html.j2`:
=======
- [ ] **Add module card** to `themes/showcase_html/templates/index.html.j2`:
>>>>>>> 5bbdcb9b
  - [ ] Choose appropriate emoji icon
  - [ ] Write compelling one-liner description
  - [ ] List 3-5 key features
  - [ ] Configure demo/preview URL
  - [ ] Add installation command
<<<<<<< HEAD
- [ ] **Create preview page** `themes/starter_html/templates/{module}_preview.html.j2`:
=======
- [ ] **Create preview page** `themes/showcase_html/templates/{module}_preview.html.j2`:
>>>>>>> 5bbdcb9b
  - [ ] Write expanded module description
  - [ ] Create 2-4 feature showcase sections
  - [ ] Add mockup images or descriptions
  - [ ] Include installation instructions
  - [ ] Link to module documentation
- [ ] **Update context processor** in `quickscale_core/context_processors.py`:
  - [ ] Add module slug to `installed_modules()` dict
- [ ] **Add preview route** to generated project's `urls.py` template:
  - [ ] Create view returning preview page
  - [ ] URL pattern: `/{module}/preview/`
- [ ] **Test showcase**:
  - [ ] Generate new project without module
  - [ ] Verify module card shows "Available" status
  - [ ] Verify preview page loads correctly
  - [ ] Embed module via CLI
  - [ ] Verify module card updates to "Installed"
  - [ ] Verify links now point to functional pages
- [ ] **Screenshot/mockups** (if applicable):
  - [ ] Create mockup images for key features
<<<<<<< HEAD
  - [ ] Save to `themes/starter_html/static/images/previews/`
=======
  - [ ] Save to `themes/showcase_html/static/images/previews/`
>>>>>>> 5bbdcb9b
  - [ ] Optimize images (compress, appropriate size)

### 6. Module-Specific Examples

**Auth Module (v0.63.0)**:
- Icon: 🔐
- Name: Authentication
- Description: "User authentication with django-allauth"
- Features: Email/password login, Password reset flows, Profile management
- Preview URL: `/auth/preview/`
- Functional URL: `/accounts/login/` (when installed)

**Billing Module (v0.65.0)**:
- Icon: 💳
- Name: Billing & Subscriptions
- Description: "Stripe integration with subscription management"
- Features: Multiple pricing tiers, Usage tracking, Invoice management, Webhook handling
- Preview URL: `/billing/preview/`
- Functional URL: `/billing/plans/` (when installed)

**Teams Module (v0.66.0)**:
- Icon: 👥
- Name: Teams & Multi-tenancy
- Description: "Collaborative workspaces with role-based permissions"
- Features: Team creation, Member invitations, Role management, Row-level security
- Preview URL: `/teams/preview/`
- Functional URL: `/teams/` (when installed)

---

**Release v0.63.0**: Authentication Module — Production-ready django-allauth integration with custom User model, interactive embed configuration, HTML theme templates. See `docs/releases/release-v0.63.0-implementation.md` for complete details.

---

<<<<<<< HEAD
### **v0.64.0: Starter HTML Theme Showcase Architecture**

**Objective**: Transform starter HTML theme into a living showcase for all QuickScale modules. Establish the showcase pattern that all future modules will follow.

**Timeline**: After v0.63.0 (Target: 1 week)

**Status**: 🔄 Ready for implementation - Upgrade path from v0.63.0

**Rationale**: v0.63.0 delivered production-ready auth module with 89% test coverage. v0.64.0 adds the showcase layer that demonstrates QuickScale's composability and helps users discover available modules.
=======
### **v0.64.0: Theme Rename (`starter_html` → `showcase_html`)**
**Release v0.64.0**: Theme Rename — Atomic rename from `starter_*` to `showcase_*`. See `docs/releases/release-v0.64.0-implementation.md` for details and migration notes.

---
---

### **v0.65.0: Showcase Architecture - Module Discovery & Preview System**

**Objective**: Transform the Showcase HTML theme into a living demonstration platform for all QuickScale modules. Establish the showcase pattern that all future modules will follow.

**Status**: 🔄 Planned - Builds on v0.64.0 theme rename

**Rationale**: With `showcase_html` branding established in v0.64.0, this release adds the actual showcase functionality: module cards, preview pages, and dynamic detection. This demonstrates QuickScale's composability and helps users discover available modules.
>>>>>>> 5bbdcb9b

**Scope Boundaries**:
- ✅ **IN**: Showcase landing page (`index.html.j2`) with module cards
- ✅ **IN**: Auth preview page (`auth_preview.html.j2`) with feature demonstrations
- ✅ **IN**: Placeholder cards for billing, teams, notifications (marked "Coming Soon")
- ✅ **IN**: Module detection context processor for dynamic status
- ✅ **IN**: Showcase CSS styles (responsive grid, status badges)
- ✅ **IN**: Preview page URL routing for all modules
<<<<<<< HEAD
- ❌ **OUT**: Auth module code changes (already complete in v0.63.0)
- ❌ **OUT**: Email verification (deferred to v0.65.0)
- ❌ **OUT**: New modules (billing/teams remain v0.66.0+)

**Implementation Tasks** (6 Task Groups):

See [Module Showcase Implementation Guide](#module-showcase-implementation-guide-all-modules-v0630) above for complete specifications.

**Task Group 1: Showcase Landing Page (index.html.j2)**
- [ ] Replace welcome content with hero section + tagline
- [ ] Add modules showcase grid layout
- [ ] Create auth module card (🔐 Authentication) with features list
- [ ] Add placeholder cards for billing (💳), teams (👥), notifications (🔔)
- [ ] Add template logic for module detection (installed vs available)

**Task Group 2: Auth Preview Page Template**
- [ ] Create `auth_preview.html.j2` with auth features showcase
- [ ] Add installation status check (success alert if installed)
- [ ] Create 4 feature showcase sections (login/signup, password mgmt, profile, security)
- [ ] Add installation instructions section
- [ ] Add footer with documentation link

**Task Group 3: Context Processor for Module Detection**
- [ ] Create `quickscale_core/context_processors.py`
- [ ] Implement `installed_modules()` function
- [ ] Return dict with boolean flags for auth/billing/teams/notifications
- [ ] Update generated project settings template to register processor

**Task Group 4: Showcase CSS Styles**
- [ ] Add module showcase grid styles (responsive)
- [ ] Add module card styles (base, hover, installed/available states)
- [ ] Add preview page styles (header, alerts, feature sections)
- [ ] Add responsive breakpoints (mobile/tablet/desktop)

**Task Group 5: Preview Page URL Configuration**
- [ ] Create `views.py.j2` with preview views (auth, billing, teams, notifications)
- [ ] Update `urls.py.j2` to include preview routes
- [ ] Create placeholder preview templates for billing, teams, notifications

**Task Group 6: Testing & Validation**
- [ ] Test fresh project without modules (showcase shows "Available")
- [ ] Test project with auth module (showcase shows "Installed")
- [ ] Test preview pages work for all modules
- [ ] Test responsive design (mobile/tablet/desktop)
- [ ] Automated tests for context processor and views
=======
- ✅ **IN**: Minimum 70% test coverage for new components
- ❌ **OUT**: Auth module code changes (stable from v0.63.0)
- ❌ **OUT**: Email verification (deferred to v0.66.0)
- ❌ **OUT**: New modules (billing/teams remain v0.67.0+)

**Implementation Tasks**: See detailed plan in `docs/releases/release-v0.65.0-plan.md` (to be created from current v0.64.0-plan.md).
>>>>>>> 5bbdcb9b

**Success Criteria**:
- ✅ Fresh project shows showcase landing page with 4 module cards
- ✅ Module cards display correct status (installed vs available)
- ✅ Preview pages work for all modules
- ✅ Auth card updates to "Installed" when auth module embedded
<<<<<<< HEAD
- ✅ Responsive design works on all screen sizes
- ✅ All existing auth module tests still pass (89% coverage maintained)
- ✅ Code quality passes: Ruff format/check

**Deliverables**:
1. Updated `index.html.j2` with showcase landing page
2. New `auth_preview.html.j2` template
3. Placeholder preview templates for billing, teams, notifications
4. New `context_processors.py` for module detection
5. Updated `style.css.j2` with showcase styles
6. Updated `views.py.j2` and `urls.py.j2` templates
7. Test suite for showcase components
8. Release documentation: `docs/releases/release-v0.64.0-implementation.md`

**Dependencies**:
- v0.63.0 auth module (already complete)
- HTML theme from v0.61.0

**Migration Path from v0.63.0**:
Existing v0.63.0 projects continue working unchanged. New projects generated with v0.64.0+ get showcase automatically. Users can manually update their v0.63.0 projects by copying new theme templates if desired (optional, not required).

---

### **v0.65.0: `quickscale_modules.auth` - Email Verification & Production Email**

**Objective**: Complete production-ready email authentication flows for the auth module. HTML theme only. **INCLUDES**: Showcase updates for email features.

**Timeline**: After v0.64.0
=======
- ✅ Responsive design works on mobile/tablet/desktop
- ✅ Minimum 70% test coverage for context processor and views

**Dependencies**:
- v0.64.0 theme rename (showcase_html established)
- v0.63.0 auth module (stable)

---

### **v0.66.0: `quickscale_modules.auth` - Email Verification & Production Email**

**Objective**: Complete production-ready email authentication flows for the auth module. Showcase HTML theme only. **INCLUDES**: Showcase updates for email features.

**Timeline**: After v0.65.0 (showcase architecture)
>>>>>>> 5bbdcb9b

**Status**: Planned - Production email features for auth module

**Scope**:
- ✅ **IN**: Email verification templates and flows
- ✅ **IN**: Password reset email templates
- ✅ **IN**: Email delivery/provider configuration (SMTP, SendGrid, AWS SES)
- ✅ **IN**: Deliverability tests
- ✅ **IN**: **Showcase landing page update** - Add email verification to auth module card features
- ✅ **IN**: **Auth preview page update** - Show email verification flow mockups

**Implementation Tasks**: TBD - Will be detailed in release planning phase.

**Required Showcase Updates**:
- [ ] Update auth module card in `index.html.j2` to include email verification feature
- [ ] Update `auth_preview.html.j2` to show email verification workflow
- [ ] No new module cards (enhancing existing auth module only)

---

<<<<<<< HEAD
### **v0.66.0: `quickscale_modules.billing` - Billing Module**

**Objective**: Create reusable billing module wrapping dj-stripe for Stripe subscriptions, plans, pricing tiers, webhook handling, and invoice management. HTML theme only. **INCLUDES**: Showcase integration for billing features.

**Timeline**: After v0.65.0 (email verification)
=======
### **v0.67.0: `quickscale_modules.billing` - Billing Module**

**Objective**: Create reusable billing module wrapping dj-stripe for Stripe subscriptions, plans, pricing tiers, webhook handling, and invoice management. Showcase HTML theme only. **INCLUDES**: Showcase integration for billing features.

**Timeline**: After v0.66.0 (email verification)
>>>>>>> 5bbdcb9b

**Status**: Detailed implementation plan to be created before starting work.

**Scope**: See [Module Creation Guide](#module-creation-guide-for-v05x0-releases) and [competitive_analysis.md Billing Requirements](../overview/competitive_analysis.md#4-stripe-integration--subscription-management).

**Implementation Tasks**: TBD - Will be detailed in release planning phase.

**Required Showcase Updates** (MANDATORY for this release):
- [ ] Add billing module card to `index.html.j2` with:
  - [ ] Module description: "Stripe integration with subscription management"
  - [ ] Key features: Multiple pricing tiers, usage tracking, invoice management, webhook handling
  - [ ] Demo link to billing preview page
  - [ ] Installation status indicator
- [ ] Create `billing_preview.html.j2` template showing:
  - [ ] Pricing page mockup (Free, Pro, Enterprise tiers example)
  - [ ] Subscription management dashboard mockup
  - [ ] Invoice history mockup
  - [ ] Installation instructions if not installed
- [ ] Update `style.css.j2` for billing-specific showcase styles (if needed)
- [ ] Update navigation menu to include billing demo link

---

<<<<<<< HEAD
### **v0.67.0: `quickscale_modules.teams` - Teams/Multi-tenancy Module**

**Objective**: Create reusable teams module with multi-tenancy patterns, role-based permissions, invitation system, and row-level security. HTML theme only. **INCLUDES**: Showcase integration for teams features.

**Timeline**: After v0.66.0 (billing)
=======
### **v0.68.0: `quickscale_modules.teams` - Teams/Multi-tenancy Module**

**Objective**: Create reusable teams module with multi-tenancy patterns, role-based permissions, invitation system, and row-level security. Showcase HTML theme only. **INCLUDES**: Showcase integration for teams features.

**Timeline**: After v0.67.0 (billing)
>>>>>>> 5bbdcb9b

**Status**: 🎯 **SAAS FEATURE PARITY MILESTONE** - At this point QuickScale matches SaaS Pegasus on core features (auth, billing, teams).

**Scope**: See [Module Creation Guide](#module-creation-guide-for-v05x0-releases) and [competitive_analysis.md Teams Requirements](../overview/competitive_analysis.md#6-teammulti-tenancy-pattern).

**Implementation Tasks**: TBD - Will be detailed in release planning phase.

**Required Showcase Updates** (MANDATORY for this release):
- [ ] Add teams module card to `index.html.j2` with:
  - [ ] Module description: "Multi-tenancy with team collaboration"
  - [ ] Key features: Role-based permissions, team invitations, row-level security, member management
  - [ ] Demo link to teams preview page
  - [ ] Installation status indicator
- [ ] Create `teams_preview.html.j2` template showing:
  - [ ] Team dashboard mockup (team list, member count)
  - [ ] Invitation flow mockup (send/accept invitations)
  - [ ] Role management mockup (Owner, Admin, Member permissions)
  - [ ] Installation instructions if not installed
- [ ] Update `style.css.j2` for teams-specific showcase styles (if needed)
- [ ] Update navigation menu to include teams demo link
- [ ] **Showcase now complete**: All 3 core modules (auth, billing, teams) have showcase cards
<<<<<<< HEAD

---

### **v0.67.0: HTMX Frontend Theme**
=======
>>>>>>> 5bbdcb9b

---

<<<<<<< HEAD
### **v0.68.0: HTMX Frontend Theme**

**Objective**: Create HTMX + Alpine.js theme variant and port existing modules (auth, billing, teams) to this theme. **INCLUDES**: Module showcase for HTMX theme.

**Timeline**: After v0.67.0 (teams)
=======
### **v0.69.0: HTMX Frontend Theme**

**Objective**: Create HTMX + Alpine.js theme variant and port existing modules (auth, billing, teams) to this theme. **INCLUDES**: Module showcase for HTMX theme.

**Timeline**: After v0.68.0 (teams)
>>>>>>> 5bbdcb9b

**Status**: Planned - Second theme variant for server-rendered, low-JS applications

**Scope**:
<<<<<<< HEAD
- Create `themes/starter_htmx/` directory structure
=======
- Create `themes/showcase_htmx/` directory structure
>>>>>>> 5bbdcb9b
- HTMX + Alpine.js base templates
- **Create module showcase landing page** (HTMX version with dynamic loading)
- Port auth module components (login, signup, account management)
- Port billing module components (subscription management, pricing pages)
- Port teams module components (team dashboard, invitations, roles)
- **Create preview pages for all 3 modules** (HTMX-enhanced)
- Tailwind CSS or similar modern CSS framework
- Progressive enhancement patterns

**Showcase Requirements** (HTMX Theme):
- [ ] Create `index.html.j2` for HTMX theme with module showcase
- [ ] Use HTMX for dynamic module card loading (show installed vs available)
- [ ] Create `auth_preview.html.j2`, `billing_preview.html.j2`, `teams_preview.html.j2` with HTMX interactions
- [ ] Add Alpine.js for client-side interactivity (collapsible sections, tabs)
- [ ] Reuse module detection context processor from HTML theme

**Success Criteria**:
 - `quickscale init myproject --theme showcase_htmx` generates HTMX-based project
- All existing modules (auth/billing/teams) work with HTMX theme
- Backend code remains unchanged (100% theme-agnostic)
- Documentation includes HTMX theme examples

**Implementation Tasks**: TBD - Will be detailed in release planning phase.

---

<<<<<<< HEAD
### **v0.69.0: React Frontend Theme**
=======
### **v0.70.0: React Frontend Theme**
>>>>>>> 5bbdcb9b

**Objective**: Create React + TypeScript SPA theme variant and port existing modules (auth, billing, teams) to this theme. **INCLUDES**: Module showcase for React theme.

**Timeline**: After v0.68.0 (HTMX theme)

**Status**: Planned - Third theme variant for modern SPA applications

**Scope**:
<<<<<<< HEAD
- Create `themes/starter_react/` directory structure
=======
- Create `themes/showcase_react/` directory structure
>>>>>>> 5bbdcb9b
- React + TypeScript + Vite base setup
- **Create module showcase landing page** (React SPA with routing)
- Django REST Framework API endpoints for auth/billing/teams
- Port auth module components (login, signup, account management)
- Port billing module components (subscription management, pricing pages)
- Port teams module components (team dashboard, invitations, roles)
- **Create preview pages for all 3 modules** (React components)
- Modern component library (Shadcn/UI or similar)
- State management (React Query, Zustand, or similar)

**Showcase Requirements** (React Theme):
- [ ] Create `App.tsx` with module showcase landing page
- [ ] Use React Router for navigation (/, /auth/preview, /billing/preview, /teams/preview)
- [ ] Create reusable `ModuleCard` component showing installation status
- [ ] Create `AuthPreview.tsx`, `BillingPreview.tsx`, `TeamsPreview.tsx` components
- [ ] Add API endpoint to check module installation status (`/api/modules/status/`)
- [ ] Use React Query for fetching module status
- [ ] Responsive design with Tailwind CSS or similar

**Success Criteria**:
<<<<<<< HEAD
- `quickscale init myproject --theme starter_react` generates React SPA project
=======
- `quickscale init myproject --theme showcase_react` generates React SPA project
>>>>>>> 5bbdcb9b
- Module showcase works dynamically (shows installed vs available modules)
- All existing modules (auth/billing/teams) work with React theme
- Backend code remains unchanged (100% theme-agnostic)
- API endpoints auto-generated or clearly documented
- Documentation includes React theme examples

**Implementation Tasks**: TBD - Will be detailed in release planning phase.

---

<<<<<<< HEAD
### **v0.70.0: `quickscale_modules.notifications` - Notifications Module**
=======
### **v0.71.0: `quickscale_modules.notifications` - Notifications Module**
>>>>>>> 5bbdcb9b

**Objective**: Create reusable notifications module wrapping django-anymail for multiple email backends, transactional templates, and async email via Celery. All 3 themes supported (Showcase HTML, HTMX, React).

<<<<<<< HEAD
**Timeline**: After v0.69.0 (React theme)
=======
**Timeline**: After v0.70.0 (React theme)
>>>>>>> 5bbdcb9b

**Status**: Detailed implementation plan to be created before starting work.

**Scope**: See [Module Creation Guide](#module-creation-guide-for-v05x0-releases) and [competitive_analysis.md Email Requirements](../overview/competitive_analysis.md#8-email-infrastructure--templates).

**Implementation Tasks**: TBD - Will be detailed in release planning phase.

---

<<<<<<< HEAD
### **v0.71.0: Advanced Module Management Features**

**Objective**: Enhance module management with batch operations and advanced features.

**Timeline**: After v0.70.0 (notifications)
=======
### **v0.72.0: Advanced Module Management Features**

**Objective**: Enhance module management with batch operations and advanced features.

**Timeline**: After v0.71.0 (notifications)
>>>>>>> 5bbdcb9b

**Rationale**: Basic embed/update/push commands implemented in v0.62.0. This release adds convenience features based on real usage patterns.

**Scope**:
- Batch operations: `quickscale update --all` (update all installed modules)
- Status command: `quickscale status` (show installed modules and versions)
- Module discovery: `quickscale list-modules` (show available modules)
- Enhanced conflict resolution workflows
- Improved diff previews and change summaries

**Success Criteria**:
- Batch updates work safely across multiple modules
- Clear status overview of module versions
- Easy discovery of new available modules
- Better UX for handling merge conflicts

**Implementation Tasks**: TBD - Will be detailed in release planning phase.

---

#### **Technical Implementation Notes (v0.62.0 Split Branch Foundation)**

**1. Split Branch Architecture**:

QuickScale monorepo maintains split branches for each module:
```
Branches:
├── main                       # All development happens here
├── splits/auth-module         # Auto-generated from quickscale_modules/auth/
├── splits/billing-module      # Auto-generated from quickscale_modules/billing/
└── splits/teams-module        # Auto-generated from quickscale_modules/teams/
```

**2. GitHub Actions Auto-Split Workflow**:

```yaml
# .github/workflows/split-modules.yml
name: Split Module Branches
on:
  push:
    tags:
      - 'v*'

jobs:
  split:
    runs-on: ubuntu-latest
    steps:
      - uses: actions/checkout@v3
        with:
          fetch-depth: 0  # Full history for split

      - name: Split auth module
        run: |
          git subtree split --prefix=quickscale_modules/auth -b splits/auth-module --rejoin
          git push origin splits/auth-module

      - name: Split billing module
        run: |
          git subtree split --prefix=quickscale_modules/billing -b splits/billing-module --rejoin
          git push origin splits/billing-module
```

**3. Module Configuration Tracking**:

Created in user's project at `.quickscale/config.yml`:
```yaml
# QuickScale module configuration
default_remote: https://github.com/<org>/quickscale.git

# Installed modules
modules:
  auth:
    prefix: modules/auth
    branch: splits/auth-module
    installed_version: v0.62.0
    installed_at: 2025-10-23
  billing:
    prefix: modules/billing
    branch: splits/billing-module
    installed_version: v0.64.0
    installed_at: 2025-10-25
```

**4. Core Commands (Implemented in v0.61.0)**:

`quickscale embed --module auth` - Embed module via split branch
- **Implementation**: `git subtree add --prefix=modules/auth <remote> splits/auth-module --squash`
- **Technical details**:
  - Check if git repository
  - Verify module exists (check remote branch)
  - Verify no existing `modules/auth/` directory
  - Add subtree from split branch
  - Update `.quickscale/config.yml` with module metadata
  - Show success message with INSTALLED_APPS instructions
- **Example**:
```bash
cd myproject/
quickscale embed --module auth
# Output:
# Embedding auth module from splits/auth-module...
# Module installed to: modules/auth/
#
# Next steps:
# 1. Add to INSTALLED_APPS in settings/base.py:
#    INSTALLED_APPS = [..., "modules.auth"]
# 2. Run migrations: python manage.py migrate
```

`quickscale update` - Update all installed modules
- **Implementation**: Read `.quickscale/config.yml`, run `git subtree pull` for each module
- **Technical details**:
  - Read installed modules from config
  - For each module: `git subtree pull --prefix=modules/{name} <remote> splits/{name}-module --squash`
  - Show diff summary before pulling
  - Handle conflicts per module
  - Update version in config
- **Example**:
```bash
cd myproject/
quickscale update
# Output:
# Found 2 installed modules: auth, billing
#
# Updating auth module...
#   - Fixed email verification bug
#   - Added Google OAuth provider
#
# Updating billing module...
#   - Updated Stripe API to latest version
#
# Continue? (y/N):
```

`quickscale push` - Contribute improvements to specific module
- **Implementation**: `git subtree push --prefix=modules/auth <remote> feature/my-improvement`
- **Technical details**:
  - Detect which module has changes
  - Push to feature branch in main repo (not split branch)
  - Maintainer merges to main, auto-split updates split branch
- **Example**:
```bash
cd myproject/
quickscale push --module auth
# Output:
# Detected changes in modules/auth/
# Branch name [feature/auth-improvements]:
# Pushing to https://github.com/<org>/quickscale.git...
#
# Create PR: https://github.com/<org>/quickscale/pull/new/feature/auth-improvements
```

**5. Implementation Structure (v0.61.0)**:

`quickscale_cli/commands/module_commands.py`:
```python
class ModuleEmbedCommand(Command):
    """Embed module via git subtree from split branch."""

    def execute(self, module_name: str, remote: str = None) -> None:
        # 1. Validate git repository
        # 2. Check module exists on remote
        # 3. Verify no existing modules/{module_name}/
        # 4. Verify working directory clean
        # 5. Execute: git subtree add --prefix=modules/{module_name}
        #             {remote} splits/{module_name}-module --squash
        # 6. Update .quickscale/config.yml
        # 7. Show success message with INSTALLED_APPS instructions
```

`quickscale_cli/utils/git_utils.py`:
```python
def is_git_repo() -> bool:
    """Check if current directory is a git repository."""

def is_working_directory_clean() -> bool:
    """Check if there are uncommitted changes."""

def check_remote_branch_exists(remote: str, branch: str) -> bool:
    """Check if branch exists on remote."""

def run_git_subtree_add(prefix: str, remote: str, branch: str) -> None:
    """Execute git subtree add with error handling."""

def run_git_subtree_pull(prefix: str, remote: str, branch: str) -> None:
    """Execute git subtree pull with error handling."""
```

#### **Implementation Tasks (v0.61.0)**

**Module Management Commands**:
- [ ] Implement `quickscale embed --module <name>` command
- [ ] Implement `quickscale update` command (updates installed modules only)
- [ ] Implement `quickscale push --module <name>` command
- [ ] Create `module_commands.py` with embed/update/push logic
- [ ] Create `git_utils.py` with subtree helpers
- [ ] Add `.quickscale/config.yml` configuration tracking
- [ ] Implement safety checks (clean working directory, module exists, etc.)
- [ ] Add interactive confirmation prompts with diff previews

**GitHub Actions - Split Branch Automation**:
- [ ] Create `.github/workflows/split-modules.yml`
- [ ] Auto-split on version tags (v0.*)
- [ ] Split each module: auth, billing, teams, notifications
- [ ] Push splits to `splits/{module}-module` branches
- [ ] Add workflow tests to verify splits work

**Module Safety Features**:
- [ ] Pre-update diff preview (per module)
- [ ] Verify only `modules/*` affected by updates
- [ ] Conflict detection and handling (per module)
- [ ] Rollback/abort functionality
- [ ] Post-update summary of changes

**Documentation**:
- [ ] Update `user_manual.md` with module embed/update workflow
- [ ] Update `decisions.md` CLI Command Matrix (mark v0.61.0 commands as IN)
- [ ] Document split branch architecture
- [ ] Create "Module Management Guide"
- [ ] Document conflict resolution workflow
- [ ] Add troubleshooting for common git issues

**Testing**:
- [ ] Unit tests for module commands (70% coverage per file)
- [ ] Integration tests with test git repositories and split branches
- [ ] E2E test: embed module → update → verify isolation
- [ ] Test conflict scenarios
- [ ] Test error handling (not a git repo, dirty working directory, module doesn't exist)
- [ ] Automated test: verify user's templates/ and project code never modified by module updates

---

### **v0.70.0: Module Workflow Validation & Real-World Testing**

**Objective**: Validate that module updates work safely in real client projects and don't affect user's custom code.

**Timeline**: After v0.69.0

**Rationale**: Module embed/update commands implemented in v0.61.0. This release validates those commands work safely in production after real usage across multiple client projects.

**Success Criteria**:
- Automated tests verify user's `templates/`, `static/`, and project code never modified by module updates
- Module update workflow documented with real project examples
- Safety features prevent accidental code modification
- Rollback procedure documented and tested
- Case studies from 3+ client projects using modules

**Implementation Tasks**:

**Real-World Validation**:
- [ ] Embed modules in 3+ client projects
- [ ] Test module updates across different project structures
- [ ] Document edge cases and conflicts discovered in production
- [ ] Create migration guides for module version upgrades
- [ ] Validate split branch workflow scales with multiple modules

**Safety Validation**:
- [ ] Automated test: verify user's templates/ never modified by module updates
- [ ] Automated test: verify user's static/ never modified by module updates
- [ ] Automated test: verify user's project code never modified by module updates
- [ ] Test module updates don't break custom user modifications
- [ ] Document safe update workflow with real examples

**Testing**:
- [ ] E2E test: embed multiple modules → update → verify isolation
- [ ] Test conflict scenarios (user modified module code) and resolution
- [ ] Test rollback functionality
- [ ] Test module updates across different Django versions
- [ ] Performance testing: update speed with 5+ modules

**Documentation**:
- [ ] Create "Safe Module Updates" guide with screenshots
- [ ] Document conflict resolution workflows with examples
- [ ] Document rollback procedure
- [ ] Create case studies from client projects
- [ ] Add troubleshooting guide for common module update issues

---

### **Pattern Extraction Workflow**

#### **When to Extract a Module**
✅ **Extract when**:
- You've built the same feature 2-3 times across client projects
- The code is stable and battle-tested
- The pattern is genuinely reusable (not client-specific)
- The feature would benefit from centralized updates

❌ **Don't extract when**:
- You've only built it once
- It's highly client-specific
- You're just guessing it might be useful
- The code is still experimental or changing rapidly

#### **Extraction Process**
1. **Identify Reusable Code**: Look for repeated patterns across client projects
2. **Create Module Structure**: `quickscale_modules/<module_name>/` in your monorepo
3. **Extract & Refactor**: Move code, make it generic, add tests
4. **Update Client Projects**: Replace custom code with module via git subtree
5. **Document**: Add module documentation and usage examples

**Git Subtree Commands**: See [decisions.md Git Subtree Workflow](./decisions.md#integration-note-personal-toolkit-git-subtree) for authoritative manual commands.

**Note**: CLI wrapper commands for extraction/sync remain Post-MVP. Evaluate after establishing extraction workflow.

---

### **Module Creation Guide (for v0.5x.0 releases)**

**Don't build these upfront. Build them when you actually need them 2-3 times.**

#### **Prioritized Module Development Sequence** (based on competitive analysis):

**Phase 2 Priorities** (see [competitive_analysis.md Module Roadmap](../overview/competitive_analysis.md#phase-2-post-mvp-v1---saas-essentials)):

1. **🔴 P1: `quickscale_modules.auth`** (First module - core features only)
   - v0.63.0: Core django-allauth integration (email/password auth only)
   - v0.63.0: Custom User model patterns and account management views
   - v0.64.0: Production email verification workflows and deliverability
   - **Rationale**: Every SaaS needs auth; Pegasus proves django-allauth is correct choice
   - **Delivery Phasing**: Validate basic auth patterns (v0.63.0) then add email (v0.64.0)

2. **🔴 P1: `quickscale_modules.billing`** (v0.64.0)
   - Wraps dj-stripe for Stripe subscriptions
   - Plans, pricing tiers, trials
   - Webhook handling with logging
   - Invoice management
   - **Rationale**: Core SaaS monetization; Stripe-only reduces complexity

3. **🔴 P1: `quickscale_modules.teams`** (v0.65.0)
   - Multi-tenancy patterns (User → Team → Resources)
   - Role-based permissions (Owner, Admin, Member)
   - Invitation system with email tokens
   - Row-level security query filters
   - **Rationale**: Most B2B SaaS requires team functionality

4. **🟡 P2: `quickscale_modules.notifications`** (v0.68.0)
   - Wraps django-anymail for multiple email backends
   - Transactional email templates
   - Async email via Celery
   - Email tracking scaffolding

5. **🟡 P2: `quickscale_modules.api`** (Fifth module, if needed)
   - Wraps Django REST framework
   - Authentication patterns
   - Serializer base classes

**Extraction Rule**: Only build after using 2-3 times in real client projects. Don't build speculatively.

**Competitive Context**: This sequence matches successful competitors' feature prioritization while maintaining QuickScale's reusability advantage. See [competitive_analysis.md Strategic Recommendations](../overview/competitive_analysis.md#strategic-recommendations).

#### **Admin Module Scope**

The admin module scope has been defined in [decisions.md Admin Module Scope Definition](./decisions.md#admin-module-scope-definition).

**Summary**: Enhanced Django admin interface with custom views, system configuration, monitoring dashboards, and audit logging. Distinct from auth module (user authentication/authorization).

#### **Module Creation Checklist**:
- [ ] Used successfully in 2-3 client projects
- [ ] Code is stable and well-tested
- [ ] Genuinely reusable (not client-specific hacks)
- [ ] Documented with examples and integration guide
- [ ] Distributed via git subtree to other projects
- [ ] Consider PEP 420 namespace packages if multiple modules exist

**Module Structure Reference**: See [scaffolding.md §4 (Post-MVP Modules)](./scaffolding.md#post-mvp-structure) for canonical package layout.

---

### **Module Management Enhancements (Post v0.69.0 / Future)**

**Note**: Basic module management commands (`quickscale embed --module <name>`, `quickscale update`, `quickscale push`) are implemented in **v0.61.0**. Advanced features planned for **v0.69.0**. This section discusses potential future enhancements beyond v0.69.0.

Based on usage feedback after v0.69.0 implementation, consider these enhancements:

**Future Enhancements** (evaluate after v0.69.0 ships and gets real usage in production):
- [ ] **Module versioning and compatibility**
  - [ ] `quickscale embed --module auth@v0.62.0` - Pin specific module version
  - [ ] Semantic versioning compatibility checks
  - [ ] Automatic migration scripts for breaking changes
- [ ] **Document versioning strategy**
  - [ ] Git tags for stable snapshots (e.g., `core-v0.57.0`)
  - [ ] Semantic versioning for modules
  - [ ] Compatibility tracking between core and modules
- [ ] **Create extraction helper scripts** (optional)

**Success Criteria (example)**: Implement CLI helpers when one or more of the following are true:
- Manual subtree operations exceed 10 instances/month across maintainers OR
- Teams have performed 5+ module extractions manually and report significant time savings from automation.

(Adjust thresholds based on observed usage and community feedback.)
  - [ ] Script to assist moving code from client project to quickscale_modules/
  - [ ] Validation script to check module structure

**Note**: Only build these if the manual workflow becomes a bottleneck. Don't automate prematurely.

---

### **Configuration System Evaluation (potential v0.6x.0 release)**

**After 5+ client projects**, evaluate if YAML config would be useful.

**Questions to answer**:
- Do you find yourself repeating the same Django settings setup?
- Would declarative config speed up project creation?
- Is Django settings inheritance working well enough?
- Would non-developers benefit from YAML-based project config?

**Decision Point**: Add YAML config ONLY if it solves real pain points from MVP usage.

**If pursuing**:
- [ ] Define minimal configuration schema (see [decisions.md illustrative schemas](./decisions.md#architectural-decision-configuration-driven-project-definition))
- [ ] Implement config loader and validator
- [ ] Create CLI commands: `quickscale validate`, `quickscale generate`
- [ ] Update templates to support config-driven generation
- [ ] Document configuration options

---

## **v1.0.0+: Community Platform (Optional Evolution)**

**🎯 Objective**: IF proven successful personally, evolve into community platform.

**Timeline**: 12-18+ months after MVP (or never, if personal toolkit is enough)

**Version Strategy**: Major version (v1.0.0) for community platform features

**Example Release Sequence**:
- **v1.0.0**: PyPI publishing + package distribution
- **v1.1.0**: Theme package system
- **v1.2.0**: Marketplace basics
- **v1.x.0**: Advanced community features

**Prerequisites Before Starting v1.0.0**:
- ✅ 10+ successful client projects built with QuickScale
- ✅ 5+ proven reusable modules extracted
- ✅ Clear evidence that others want to use your patterns
- ✅ Bandwidth to support community and marketplace

### **v1.0.0: Package Distribution**

When you're ready to share with community:

- [ ] **Setup PyPI publishing for modules**
  - [ ] Convert git subtree modules to pip-installable packages
  - [ ] Use PEP 420 implicit namespaces (`quickscale_modules.*`)
  - [ ] Implement semantic versioning and compatibility tracking
  - [ ] Create GitHub Actions for automated publishing
- [ ] **Create private PyPI for commercial modules** (see [commercial.md](../overview/commercial.md))
  - [ ] Set up private package repository
  - [ ] Implement license validation for commercial modules
  - [ ] Create subscription-based access system
- [ ] **Document package creation for community contributors**
  - [ ] Package structure guidelines
  - [ ] Contribution process
  - [ ] Quality standards and testing requirements

---

### **v1.1.0: Theme Package System**

If reusable business logic patterns emerge:

- [ ] **Create theme package structure** (`quickscale_themes.*`)
  - [ ] Define theme interface and base classes
  - [ ] Implement theme inheritance system
  - [ ] Create theme packaging guidelines
- [ ] **Create example themes**
  - [ ] `quickscale_themes.starter` - Basic starter theme
  - [ ] `quickscale_themes.todo` - TODO app example
  - [ ] Document theme customization patterns
- [ ] **Document theme creation guide**
  - [ ] Theme architecture overview
  - [ ] Base model and business logic patterns
  - [ ] Frontend integration guidelines

**Theme Structure Reference**: See [scaffolding.md §4 (Post-MVP Themes)](./scaffolding.md#post-mvp-structure).

---

### **v1.2.0: Marketplace & Community**

Only if there's real demand:

- [ ] **Build package registry/marketplace**
  - [ ] Package discovery and search
  - [ ] Ratings and reviews system
  - [ ] Module/theme compatibility tracking
- [ ] **Create community contribution guidelines**
  - [ ] Code of conduct
  - [ ] Contribution process and standards
  - [ ] Issue and PR templates
- [ ] **Setup extension approval process**
  - [ ] Quality review checklist
  - [ ] Security audit process
  - [ ] Compatibility verification
- [ ] **Build commercial module subscription system**
  - [ ] License management
  - [ ] Payment integration
  - [ ] Customer access control

See [commercial.md](../overview/commercial.md) for detailed commercial distribution strategies.

---

### **v1.3.0: Advanced Configuration**

If YAML config proves useful in Phase 2:

- [ ] **Implement full configuration schema**
  - [ ] Module/theme selection via config
  - [ ] Environment-specific overrides
  - [ ] Customization options
- [ ] **Add module/theme selection via config**
  - [ ] Declarative module dependencies
  - [ ] Theme selection and variants
- [ ] **Create migration tools for config updates**
  - [ ] Schema version migration scripts
  - [ ] Backward compatibility checks
- [ ] **Build configuration validation UI** (optional)
  - [ ] Web-based config editor
  - [ ] Real-time validation
  - [ ] Preview generated project

**IMPORTANT**: v1.0.0+ is OPTIONAL. Many successful solo developers and agencies never need a community platform. Evaluate carefully before investing in marketplace features.

---

### **Appendix: Quick Reference**

### **Key Documents**
- **MVP Scope**: [decisions.md MVP Feature Matrix](./decisions.md#mvp-feature-matrix-authoritative)
- **Git Subtree Workflow**: [decisions.md Integration Note](./decisions.md#integration-note-personal-toolkit-git-subtree)
- **Directory Structures**: [scaffolding.md](./scaffolding.md)
- **Strategic Vision**: [quickscale.md](../overview/quickscale.md#evolution-strategy-personal-toolkit-first)
- **Commercial Models**: [commercial.md](../overview/commercial.md)
- **Release Documentation Policy**: [contributing.md Release Documentation Policy](../contrib/contributing.md#release-documentation-policy)
> For the authoritative Version → Feature mapping and competitive milestone table, see [docs/overview/competitive_analysis.md#version-→-feature-mapping](../overview/competitive_analysis.md#version-%E2%86%92-feature-mapping).

**Maintainers**: Update this roadmap as tasks are completed. Mark completed tasks with ✅. When technical scope changes, update decisions.md first, then update this roadmap to reflect those decisions. Follow the [Release Documentation Policy](../contrib/contributing.md#release-documentation-policy) when archiving completed releases.<|MERGE_RESOLUTION|>--- conflicted
+++ resolved
@@ -45,13 +45,8 @@
 **AUTHORITATIVE SCOPE REFERENCE**: The [MVP Feature Matrix in decisions.md](./decisions.md#mvp-feature-matrix-authoritative) is the single source of truth for what's IN/OUT/PLANNED. When this roadmap conflicts with decisions.md, decisions.md wins.
 
 ### **📋 Current State Assessment**
-<<<<<<< HEAD
-- ✅ **Current Version**: v0.63.0 (Released - Auth Module with django-allauth)
-- 🔄 **Next Release**: v0.64.0 - Starter HTML Theme Showcase Architecture
-=======
 - ✅ **Current Version**: v0.64.0 (Released - Theme Rename to `showcase_html`)
 - 🔄 **Next Release**: v0.65.0 - Showcase Architecture (landing page, preview pages)
->>>>>>> 5bbdcb9b
 
 ### **Evolution Context Reference**
 Need the narrative backdrop? Jump to [`quickscale.md`](../overview/quickscale.md#evolution-strategy-personal-toolkit-first) and come back here for the tasks.
@@ -74,10 +69,7 @@
 - Release v0.61.0: Theme System Foundation — `--theme` CLI flag, theme abstraction layer, ships with HTML theme only: `docs/releases/release-v0.61.0-implementation.md`
 - Release v0.62.0 (2025-10-25): Module management CLI commands (`embed`, `update`, `push`), git utilities, module configuration tracking, GitHub Actions automation for split branch creation: `docs/releases/release-v0.62.0-implementation.md`
 - Release v0.63.0 (2025-10-29): Authentication Module — Production-ready django-allauth integration with custom User model, interactive embed configuration, HTML theme templates: `docs/releases/release-v0.63.0-implementation.md`
-<<<<<<< HEAD
-=======
 - Release v0.64.0 (2025-10-31): Theme Rename — Atomic rename from `starter_html` to `showcase_html` across all code, templates, tests, and documentation. Breaking change with no backward compatibility: `docs/releases/release-v0.64.0-implementation.md`
->>>>>>> 5bbdcb9b
 
 ---
 
@@ -91,21 +83,6 @@
 - ✅ **v0.61.0**: Theme System Foundation - `--theme` flag, theme abstraction layer, ships with HTML theme only (Released October 24, 2025)
 - ✅ **v0.62.0**: Split Branch Infrastructure - Module management commands (`embed/update/push`), GitHub Actions automation (Released October 25, 2025)
 - ✅ **v0.63.0**: `quickscale_modules.auth` - django-allauth integration (basic auth only) - HTML theme only (Released October 29, 2025)
-<<<<<<< HEAD
-- **v0.64.0**: Starter HTML Theme Showcase - Module showcase landing page, preview pages, module detection - HTML theme only
-- **v0.65.0**: `quickscale_modules.auth` - Email verification & production email flows - HTML theme only
-- **v0.66.0**: `quickscale_modules.billing` - dj-stripe subscriptions - HTML theme only
-- **v0.67.0**: `quickscale_modules.teams` - Multi-tenancy patterns - HTML theme only 🎯 **SAAS FEATURE PARITY MILESTONE**
-
-**Phase 2: Additional Themes (Port Existing Modules)**
-- **v0.68.0**: HTMX Theme - Port auth/billing/teams components to HTMX + Alpine.js
-- **v0.69.0**: React Theme - Port auth/billing/teams components to React + TypeScript SPA
-
-**Phase 3: Expand Features (All Themes)**
-- **v0.70.0**: `quickscale_modules.notifications` - Email infrastructure - All 3 themes
-- **v0.71.0**: Advanced Module Management Features - Batch operations, status, discovery commands
-- **v0.72.0**: Update Workflow Validation (P1 - Module Management)
-=======
 - ✅ **v0.64.0**: Theme Rename - Atomic rename from `starter_html` to `showcase_html` across all code, templates, tests, and docs (Released October 31, 2025)
 - **v0.65.0**: Showcase Architecture - Module showcase landing page, preview pages, module detection - Showcase HTML theme
 - **v0.66.0**: `quickscale_modules.auth` - Email verification & production email flows - Showcase HTML theme
@@ -120,7 +97,6 @@
 - **v0.71.0**: `quickscale_modules.notifications` - Email infrastructure - All 3 themes
 - **v0.72.0**: Advanced Module Management Features - Batch operations, status, discovery commands
 - **v0.73.0**: Update Workflow Validation (P1 - Module Management)
->>>>>>> 5bbdcb9b
 - **v0.7x.0**: Additional modules based on real client needs
 
 **🎯 Competitive Parity Goal (v0.67.0)**: At this point, QuickScale matches SaaS Pegasus on core features (auth, billing, teams) while offering superior architecture (composability, shared updates). See [competitive_analysis.md Timeline](../overview/competitive_analysis.md#timeline-reality-check).
@@ -196,11 +172,7 @@
 **Future workflow** (v1.0.0 example):
 ```yaml
 # quickscale.yml (v1.0.0+)
-<<<<<<< HEAD
-version: 0.63.0
-=======
 version: 0.64.0
->>>>>>> 5bbdcb9b
 project_name: "myapp"
 theme: "showcase_react"
 
@@ -271,15 +243,9 @@
 
 ---
 
-<<<<<<< HEAD
-### **🎨 Starter HTML Theme: Module Showcase Architecture**
-
-**Strategic Decision (v0.63.0+)**: The starter HTML theme serves as a **living showcase** for all QuickScale modules, demonstrating capabilities whether modules are installed or not.
-=======
 ### **🎨 Showcase HTML Theme: Module Showcase Architecture**
 
 **Strategic Decision (v0.63.0+)**: The Showcase HTML theme serves as a **living showcase** for all QuickScale modules, demonstrating capabilities whether modules are installed or not.
->>>>>>> 5bbdcb9b
 
 **Rationale**:
 - **Marketing**: New users see what QuickScale offers immediately
@@ -365,12 +331,11 @@
 
 ## Module Showcase Implementation Guide (All Modules v0.63.0+)
 
-<<<<<<< HEAD
-**MANDATORY REQUIREMENTS**: Every module release MUST update the starter HTML theme showcase. This section defines the standard pattern.
+**MANDATORY REQUIREMENTS**: Every module release MUST update the Showcase HTML theme showcase. This section defines the standard pattern.
 
 ### 1. Module Card Specification
 
-Each module MUST have a card in `themes/starter_html/templates/index.html.j2`:
+Each module MUST have a card in `themes/showcase_html/templates/index.html.j2`:
 
 ```html
 <div class="module-card {% if module_installed %}installed{% else %}available{% endif %}">
@@ -413,7 +378,7 @@
 
 ### 2. Preview Page Specification
 
-Each module MUST create a preview page template: `themes/starter_html/templates/{module}_preview.html.j2`
+Each module MUST create a preview page template: `themes/showcase_html/templates/{module}_preview.html.j2`
 
 **Structure**:
 ```html
@@ -485,127 +450,6 @@
     """Provide module installation status to all templates."""
     installed_apps = settings.INSTALLED_APPS
 
-=======
-**MANDATORY REQUIREMENTS**: Every module release MUST update the Showcase HTML theme showcase. This section defines the standard pattern.
-
-### 1. Module Card Specification
-
-Each module MUST have a card in `themes/showcase_html/templates/index.html.j2`:
-
-```html
-<div class="module-card {% if module_installed %}installed{% else %}available{% endif %}">
-  <!-- Icon + Name -->
-  <h3>{{ module_icon }} {{ module_name }}</h3>
-
-  <!-- One-liner description -->
-  <p class="module-description">{{ short_description }}</p>
-
-  <!-- 3-5 key features -->
-  <ul class="features">
-    <li>{{ feature_1 }}</li>
-    <li>{{ feature_2 }}</li>
-    <li>{{ feature_3 }}</li>
-  </ul>
-
-  <!-- Action button -->
-  <a href="{{ demo_or_functional_url }}" class="btn-demo">
-    {% if module_installed %}View Features{% else %}Preview Demo{% endif %}
-  </a>
-
-  <!-- Status indicator -->
-  <span class="status {% if module_installed %}installed{% else %}available{% endif %}">
-    {% if module_installed %}
-      ✓ Installed
-    {% else %}
-      Install with: <code>quickscale embed --module {{ module_slug }}</code>
-    {% endif %}
-  </span>
-</div>
-```
-
-**Required Fields per Module**:
-- `module_icon`: Single emoji representing the module (🔐 for auth, 💳 for billing, 👥 for teams)
-- `module_name`: Display name (e.g., "Authentication", "Billing & Subscriptions")
-- `short_description`: One-line value proposition (max 80 chars)
-- `features`: 3-5 bullet points of key capabilities
-- `demo_or_functional_url`: `/auth/demo/` if installed, `/auth/preview/` if not
-- `module_slug`: CLI slug for embedding (e.g., "auth", "billing", "teams")
-
-### 2. Preview Page Specification
-
-Each module MUST create a preview page template: `themes/showcase_html/templates/{module}_preview.html.j2`
-
-**Structure**:
-```html
-{%raw%}{% extends "base.html" %}
-{% block title %}{{ module_name }} - Preview{% endblock %}
-
-{% block content %}
-<div class="preview-container">
-  <!-- Header -->
-  <header class="preview-header">
-    <h1>{{ module_icon }} {{ module_name }}</h1>
-    <p class="tagline">{{ expanded_description }}</p>
-  </header>
-
-  <!-- Installation Status Check -->
-  {% if module_installed %}
-    <div class="alert success">
-      ✓ This module is installed. <a href="{{ functional_url }}">Go to {{ module_name }}</a>
-    </div>
-  {% else %}
-    <div class="alert info">
-      This is a preview. Install with: <code>quickscale embed --module {{ module_slug }}</code>
-    </div>
-  {% endif %}
-
-  <!-- Feature Showcases (2-4 sections) -->
-  <section class="feature-showcase">
-    <h2>{{ feature_1_title }}</h2>
-    <div class="feature-demo">
-      <!-- Screenshot, mockup, or description -->
-      <img src="{% static 'images/previews/{{ module_slug }}_{{ feature_1_slug }}.png' %}" alt="{{ feature_1_title }}">
-      <p>{{ feature_1_description }}</p>
-    </div>
-  </section>
-
-  <!-- Repeat for features 2-4 -->
-
-  <!-- Installation Instructions -->
-  <section class="installation">
-    <h2>Installation</h2>
-    <ol>
-      <li>Run: <code>quickscale embed --module {{ module_slug }}</code></li>
-      <li>Answer configuration prompts</li>
-      <li>Restart your development server</li>
-      <li>Visit <code>{{ functional_url }}</code></li>
-    </ol>
-  </section>
-
-  <!-- Documentation Link -->
-  <footer class="preview-footer">
-    <a href="{{ module_docs_url }}" class="btn">View Full Documentation</a>
-  </footer>
-</div>
-{% endblock %}{%endraw%}
-```
-
-### 3. Context Processor for Module Detection
-
-**File**: `quickscale_core/src/quickscale_core/context_processors.py` (create if not exists)
-
-```python
-"""Context processors for QuickScale themes."""
-
-from django.conf import settings
-from typing import Dict, Any
-
-
-def installed_modules(request) -> Dict[str, Any]:
-    """Provide module installation status to all templates."""
-    installed_apps = settings.INSTALLED_APPS
-
->>>>>>> 5bbdcb9b
     return {
         'modules': {
             'auth': 'modules.auth' in installed_apps,
@@ -633,11 +477,7 @@
 
 ### 4. CSS Styles for Showcase (Required Additions)
 
-<<<<<<< HEAD
-**File**: `themes/starter_html/static/css/style.css.j2` (append these styles)
-=======
 **File**: `themes/showcase_html/static/css/style.css.j2` (append these styles)
->>>>>>> 5bbdcb9b
 
 ```css
 /* Module Showcase Styles */
@@ -826,21 +666,13 @@
 
 When releasing a new module, complete these showcase tasks:
 
-<<<<<<< HEAD
-- [ ] **Add module card** to `themes/starter_html/templates/index.html.j2`:
-=======
 - [ ] **Add module card** to `themes/showcase_html/templates/index.html.j2`:
->>>>>>> 5bbdcb9b
   - [ ] Choose appropriate emoji icon
   - [ ] Write compelling one-liner description
   - [ ] List 3-5 key features
   - [ ] Configure demo/preview URL
   - [ ] Add installation command
-<<<<<<< HEAD
-- [ ] **Create preview page** `themes/starter_html/templates/{module}_preview.html.j2`:
-=======
 - [ ] **Create preview page** `themes/showcase_html/templates/{module}_preview.html.j2`:
->>>>>>> 5bbdcb9b
   - [ ] Write expanded module description
   - [ ] Create 2-4 feature showcase sections
   - [ ] Add mockup images or descriptions
@@ -860,11 +692,7 @@
   - [ ] Verify links now point to functional pages
 - [ ] **Screenshot/mockups** (if applicable):
   - [ ] Create mockup images for key features
-<<<<<<< HEAD
-  - [ ] Save to `themes/starter_html/static/images/previews/`
-=======
   - [ ] Save to `themes/showcase_html/static/images/previews/`
->>>>>>> 5bbdcb9b
   - [ ] Optimize images (compress, appropriate size)
 
 ### 6. Module-Specific Examples
@@ -899,17 +727,6 @@
 
 ---
 
-<<<<<<< HEAD
-### **v0.64.0: Starter HTML Theme Showcase Architecture**
-
-**Objective**: Transform starter HTML theme into a living showcase for all QuickScale modules. Establish the showcase pattern that all future modules will follow.
-
-**Timeline**: After v0.63.0 (Target: 1 week)
-
-**Status**: 🔄 Ready for implementation - Upgrade path from v0.63.0
-
-**Rationale**: v0.63.0 delivered production-ready auth module with 89% test coverage. v0.64.0 adds the showcase layer that demonstrates QuickScale's composability and helps users discover available modules.
-=======
 ### **v0.64.0: Theme Rename (`starter_html` → `showcase_html`)**
 **Release v0.64.0**: Theme Rename — Atomic rename from `starter_*` to `showcase_*`. See `docs/releases/release-v0.64.0-implementation.md` for details and migration notes.
 
@@ -923,7 +740,6 @@
 **Status**: 🔄 Planned - Builds on v0.64.0 theme rename
 
 **Rationale**: With `showcase_html` branding established in v0.64.0, this release adds the actual showcase functionality: module cards, preview pages, and dynamic detection. This demonstrates QuickScale's composability and helps users discover available modules.
->>>>>>> 5bbdcb9b
 
 **Scope Boundaries**:
 - ✅ **IN**: Showcase landing page (`index.html.j2`) with module cards
@@ -932,96 +748,18 @@
 - ✅ **IN**: Module detection context processor for dynamic status
 - ✅ **IN**: Showcase CSS styles (responsive grid, status badges)
 - ✅ **IN**: Preview page URL routing for all modules
-<<<<<<< HEAD
-- ❌ **OUT**: Auth module code changes (already complete in v0.63.0)
-- ❌ **OUT**: Email verification (deferred to v0.65.0)
-- ❌ **OUT**: New modules (billing/teams remain v0.66.0+)
-
-**Implementation Tasks** (6 Task Groups):
-
-See [Module Showcase Implementation Guide](#module-showcase-implementation-guide-all-modules-v0630) above for complete specifications.
-
-**Task Group 1: Showcase Landing Page (index.html.j2)**
-- [ ] Replace welcome content with hero section + tagline
-- [ ] Add modules showcase grid layout
-- [ ] Create auth module card (🔐 Authentication) with features list
-- [ ] Add placeholder cards for billing (💳), teams (👥), notifications (🔔)
-- [ ] Add template logic for module detection (installed vs available)
-
-**Task Group 2: Auth Preview Page Template**
-- [ ] Create `auth_preview.html.j2` with auth features showcase
-- [ ] Add installation status check (success alert if installed)
-- [ ] Create 4 feature showcase sections (login/signup, password mgmt, profile, security)
-- [ ] Add installation instructions section
-- [ ] Add footer with documentation link
-
-**Task Group 3: Context Processor for Module Detection**
-- [ ] Create `quickscale_core/context_processors.py`
-- [ ] Implement `installed_modules()` function
-- [ ] Return dict with boolean flags for auth/billing/teams/notifications
-- [ ] Update generated project settings template to register processor
-
-**Task Group 4: Showcase CSS Styles**
-- [ ] Add module showcase grid styles (responsive)
-- [ ] Add module card styles (base, hover, installed/available states)
-- [ ] Add preview page styles (header, alerts, feature sections)
-- [ ] Add responsive breakpoints (mobile/tablet/desktop)
-
-**Task Group 5: Preview Page URL Configuration**
-- [ ] Create `views.py.j2` with preview views (auth, billing, teams, notifications)
-- [ ] Update `urls.py.j2` to include preview routes
-- [ ] Create placeholder preview templates for billing, teams, notifications
-
-**Task Group 6: Testing & Validation**
-- [ ] Test fresh project without modules (showcase shows "Available")
-- [ ] Test project with auth module (showcase shows "Installed")
-- [ ] Test preview pages work for all modules
-- [ ] Test responsive design (mobile/tablet/desktop)
-- [ ] Automated tests for context processor and views
-=======
 - ✅ **IN**: Minimum 70% test coverage for new components
 - ❌ **OUT**: Auth module code changes (stable from v0.63.0)
 - ❌ **OUT**: Email verification (deferred to v0.66.0)
 - ❌ **OUT**: New modules (billing/teams remain v0.67.0+)
 
 **Implementation Tasks**: See detailed plan in `docs/releases/release-v0.65.0-plan.md` (to be created from current v0.64.0-plan.md).
->>>>>>> 5bbdcb9b
 
 **Success Criteria**:
 - ✅ Fresh project shows showcase landing page with 4 module cards
 - ✅ Module cards display correct status (installed vs available)
 - ✅ Preview pages work for all modules
 - ✅ Auth card updates to "Installed" when auth module embedded
-<<<<<<< HEAD
-- ✅ Responsive design works on all screen sizes
-- ✅ All existing auth module tests still pass (89% coverage maintained)
-- ✅ Code quality passes: Ruff format/check
-
-**Deliverables**:
-1. Updated `index.html.j2` with showcase landing page
-2. New `auth_preview.html.j2` template
-3. Placeholder preview templates for billing, teams, notifications
-4. New `context_processors.py` for module detection
-5. Updated `style.css.j2` with showcase styles
-6. Updated `views.py.j2` and `urls.py.j2` templates
-7. Test suite for showcase components
-8. Release documentation: `docs/releases/release-v0.64.0-implementation.md`
-
-**Dependencies**:
-- v0.63.0 auth module (already complete)
-- HTML theme from v0.61.0
-
-**Migration Path from v0.63.0**:
-Existing v0.63.0 projects continue working unchanged. New projects generated with v0.64.0+ get showcase automatically. Users can manually update their v0.63.0 projects by copying new theme templates if desired (optional, not required).
-
----
-
-### **v0.65.0: `quickscale_modules.auth` - Email Verification & Production Email**
-
-**Objective**: Complete production-ready email authentication flows for the auth module. HTML theme only. **INCLUDES**: Showcase updates for email features.
-
-**Timeline**: After v0.64.0
-=======
 - ✅ Responsive design works on mobile/tablet/desktop
 - ✅ Minimum 70% test coverage for context processor and views
 
@@ -1036,7 +774,6 @@
 **Objective**: Complete production-ready email authentication flows for the auth module. Showcase HTML theme only. **INCLUDES**: Showcase updates for email features.
 
 **Timeline**: After v0.65.0 (showcase architecture)
->>>>>>> 5bbdcb9b
 
 **Status**: Planned - Production email features for auth module
 
@@ -1057,19 +794,11 @@
 
 ---
 
-<<<<<<< HEAD
-### **v0.66.0: `quickscale_modules.billing` - Billing Module**
-
-**Objective**: Create reusable billing module wrapping dj-stripe for Stripe subscriptions, plans, pricing tiers, webhook handling, and invoice management. HTML theme only. **INCLUDES**: Showcase integration for billing features.
-
-**Timeline**: After v0.65.0 (email verification)
-=======
 ### **v0.67.0: `quickscale_modules.billing` - Billing Module**
 
 **Objective**: Create reusable billing module wrapping dj-stripe for Stripe subscriptions, plans, pricing tiers, webhook handling, and invoice management. Showcase HTML theme only. **INCLUDES**: Showcase integration for billing features.
 
 **Timeline**: After v0.66.0 (email verification)
->>>>>>> 5bbdcb9b
 
 **Status**: Detailed implementation plan to be created before starting work.
 
@@ -1093,19 +822,11 @@
 
 ---
 
-<<<<<<< HEAD
-### **v0.67.0: `quickscale_modules.teams` - Teams/Multi-tenancy Module**
-
-**Objective**: Create reusable teams module with multi-tenancy patterns, role-based permissions, invitation system, and row-level security. HTML theme only. **INCLUDES**: Showcase integration for teams features.
-
-**Timeline**: After v0.66.0 (billing)
-=======
 ### **v0.68.0: `quickscale_modules.teams` - Teams/Multi-tenancy Module**
 
 **Objective**: Create reusable teams module with multi-tenancy patterns, role-based permissions, invitation system, and row-level security. Showcase HTML theme only. **INCLUDES**: Showcase integration for teams features.
 
 **Timeline**: After v0.67.0 (billing)
->>>>>>> 5bbdcb9b
 
 **Status**: 🎯 **SAAS FEATURE PARITY MILESTONE** - At this point QuickScale matches SaaS Pegasus on core features (auth, billing, teams).
 
@@ -1127,38 +848,19 @@
 - [ ] Update `style.css.j2` for teams-specific showcase styles (if needed)
 - [ ] Update navigation menu to include teams demo link
 - [ ] **Showcase now complete**: All 3 core modules (auth, billing, teams) have showcase cards
-<<<<<<< HEAD
-
----
-
-### **v0.67.0: HTMX Frontend Theme**
-=======
->>>>>>> 5bbdcb9b
-
----
-
-<<<<<<< HEAD
-### **v0.68.0: HTMX Frontend Theme**
+
+---
+
+### **v0.69.0: HTMX Frontend Theme**
 
 **Objective**: Create HTMX + Alpine.js theme variant and port existing modules (auth, billing, teams) to this theme. **INCLUDES**: Module showcase for HTMX theme.
 
-**Timeline**: After v0.67.0 (teams)
-=======
-### **v0.69.0: HTMX Frontend Theme**
-
-**Objective**: Create HTMX + Alpine.js theme variant and port existing modules (auth, billing, teams) to this theme. **INCLUDES**: Module showcase for HTMX theme.
-
 **Timeline**: After v0.68.0 (teams)
->>>>>>> 5bbdcb9b
 
 **Status**: Planned - Second theme variant for server-rendered, low-JS applications
 
 **Scope**:
-<<<<<<< HEAD
-- Create `themes/starter_htmx/` directory structure
-=======
 - Create `themes/showcase_htmx/` directory structure
->>>>>>> 5bbdcb9b
 - HTMX + Alpine.js base templates
 - **Create module showcase landing page** (HTMX version with dynamic loading)
 - Port auth module components (login, signup, account management)
@@ -1185,11 +887,7 @@
 
 ---
 
-<<<<<<< HEAD
-### **v0.69.0: React Frontend Theme**
-=======
 ### **v0.70.0: React Frontend Theme**
->>>>>>> 5bbdcb9b
 
 **Objective**: Create React + TypeScript SPA theme variant and port existing modules (auth, billing, teams) to this theme. **INCLUDES**: Module showcase for React theme.
 
@@ -1198,11 +896,7 @@
 **Status**: Planned - Third theme variant for modern SPA applications
 
 **Scope**:
-<<<<<<< HEAD
-- Create `themes/starter_react/` directory structure
-=======
 - Create `themes/showcase_react/` directory structure
->>>>>>> 5bbdcb9b
 - React + TypeScript + Vite base setup
 - **Create module showcase landing page** (React SPA with routing)
 - Django REST Framework API endpoints for auth/billing/teams
@@ -1223,11 +917,7 @@
 - [ ] Responsive design with Tailwind CSS or similar
 
 **Success Criteria**:
-<<<<<<< HEAD
-- `quickscale init myproject --theme starter_react` generates React SPA project
-=======
 - `quickscale init myproject --theme showcase_react` generates React SPA project
->>>>>>> 5bbdcb9b
 - Module showcase works dynamically (shows installed vs available modules)
 - All existing modules (auth/billing/teams) work with React theme
 - Backend code remains unchanged (100% theme-agnostic)
@@ -1238,19 +928,11 @@
 
 ---
 
-<<<<<<< HEAD
-### **v0.70.0: `quickscale_modules.notifications` - Notifications Module**
-=======
 ### **v0.71.0: `quickscale_modules.notifications` - Notifications Module**
->>>>>>> 5bbdcb9b
 
 **Objective**: Create reusable notifications module wrapping django-anymail for multiple email backends, transactional templates, and async email via Celery. All 3 themes supported (Showcase HTML, HTMX, React).
 
-<<<<<<< HEAD
-**Timeline**: After v0.69.0 (React theme)
-=======
 **Timeline**: After v0.70.0 (React theme)
->>>>>>> 5bbdcb9b
 
 **Status**: Detailed implementation plan to be created before starting work.
 
@@ -1260,19 +942,11 @@
 
 ---
 
-<<<<<<< HEAD
-### **v0.71.0: Advanced Module Management Features**
+### **v0.72.0: Advanced Module Management Features**
 
 **Objective**: Enhance module management with batch operations and advanced features.
 
-**Timeline**: After v0.70.0 (notifications)
-=======
-### **v0.72.0: Advanced Module Management Features**
-
-**Objective**: Enhance module management with batch operations and advanced features.
-
 **Timeline**: After v0.71.0 (notifications)
->>>>>>> 5bbdcb9b
 
 **Rationale**: Basic embed/update/push commands implemented in v0.62.0. This release adds convenience features based on real usage patterns.
 
