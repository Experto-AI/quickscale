--- conflicted
+++ resolved
@@ -2,13 +2,8 @@
 
 **Target**: New contributor can clone repository and run tests successfully in <15 minutes.
 
-<<<<<<< HEAD
-**Last Updated**: October 15, 2025
-**Tested On**: Ubuntu 22.04, Python 3.10-3.12
-=======
 **Last Updated**: November 1, 2025
 **Tested On**: Ubuntu 22.04, Python 3.11-3.12
->>>>>>> 5bbdcb9b
 
 ---
 
