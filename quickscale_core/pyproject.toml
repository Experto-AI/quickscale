--- conflicted
+++ resolved
@@ -1,10 +1,6 @@
 [tool.poetry]
 name = "quickscale-core"
-<<<<<<< HEAD
-version = "0.63.0"
-=======
 version = "0.64.0"
->>>>>>> 5bbdcb9b
 description = "Core scaffolding and utilities for QuickScale Django project generator"
 authors = ["Experto AI <victor@experto.ai>"]
 license = "Apache-2.0"
